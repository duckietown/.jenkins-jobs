--- conflicted
+++ resolved
@@ -183,13 +183,8 @@
             },
             {
                 "commit": {
-<<<<<<< HEAD
-                    "sha": "77087c00b2c2985820f2c530bb0ae5a60b43c9cc",
-                    "url": "https://api.github.com/repos/duckietown/book-course-intro-to-drones/commits/77087c00b2c2985820f2c530bb0ae5a60b43c9cc"
-=======
                     "sha": "fa38a60ca1b0947b3205af20c253b8241f907211",
                     "url": "https://api.github.com/repos/duckietown/book-course-intro-to-drones/commits/fa38a60ca1b0947b3205af20c253b8241f907211"
->>>>>>> 16b47ab4
                 },
                 "name": "daffy",
                 "protected": true,
@@ -205,13 +200,8 @@
             },
             {
                 "commit": {
-<<<<<<< HEAD
-                    "sha": "8076bc035af3f473a123c9f46dbf7f20a950b68f",
-                    "url": "https://api.github.com/repos/duckietown/book-course-intro-to-drones/commits/8076bc035af3f473a123c9f46dbf7f20a950b68f"
-=======
                     "sha": "d7cee594cee7254c9af5d2e5d3aa678d99d6495c",
                     "url": "https://api.github.com/repos/duckietown/book-course-intro-to-drones/commits/d7cee594cee7254c9af5d2e5d3aa678d99d6495c"
->>>>>>> 16b47ab4
                 },
                 "name": "daffy-staging",
                 "protected": false,
@@ -226,11 +216,7 @@
                 "protection_url": "https://api.github.com/repos/duckietown/book-course-intro-to-drones/branches/daffy-staging/protection"
             }
         ],
-<<<<<<< HEAD
-        "ETag": "W/\"00d4f369039df84832388e340e538fd15a61eaff36433e6ecb76add76ea9bb3b\""
-=======
         "ETag": "W/\"d0199abe5b6695531ea6e05315a9ac3252d46c17e0ee019b56553f91f8961c84\""
->>>>>>> 16b47ab4
     },
     "duckietown/book-devmanual-docs": {
         "Content": [
@@ -253,25 +239,25 @@
             },
             {
                 "commit": {
-                    "sha": "edc9d63477d9a445945e86426f2124e18b16ad43",
-                    "url": "https://api.github.com/repos/duckietown/book-devmanual-docs/commits/edc9d63477d9a445945e86426f2124e18b16ad43"
-                },
-                "name": "afdaniele-patch-xyz",
-                "protected": false,
-                "protection": {
-                    "enabled": false,
-                    "required_status_checks": {
-                        "checks": [],
-                        "contexts": [],
-                        "enforcement_level": "off"
-                    }
-                },
-                "protection_url": "https://api.github.com/repos/duckietown/book-devmanual-docs/branches/afdaniele-patch-xyz/protection"
-            },
-            {
-                "commit": {
-                    "sha": "2bc3cd911267843b89f36125c42c1612028e612a",
-                    "url": "https://api.github.com/repos/duckietown/book-devmanual-docs/commits/2bc3cd911267843b89f36125c42c1612028e612a"
+                    "sha": "3e03257feb1f92cc7a1b02c17ead592489fde062",
+                    "url": "https://api.github.com/repos/duckietown/book-devmanual-docs/commits/3e03257feb1f92cc7a1b02c17ead592489fde062"
+                },
+                "name": "DTSW-2862-Shorten-sentences-in-admonitions-documentation",
+                "protected": false,
+                "protection": {
+                    "enabled": false,
+                    "required_status_checks": {
+                        "checks": [],
+                        "contexts": [],
+                        "enforcement_level": "off"
+                    }
+                },
+                "protection_url": "https://api.github.com/repos/duckietown/book-devmanual-docs/branches/DTSW-2862-Shorten-sentences-in-admonitions-documentation/protection"
+            },
+            {
+                "commit": {
+                    "sha": "0e30b25975c9bf396d7e755e9882494134179d1c",
+                    "url": "https://api.github.com/repos/duckietown/book-devmanual-docs/commits/0e30b25975c9bf396d7e755e9882494134179d1c"
                 },
                 "name": "daffy",
                 "protected": false,
@@ -287,13 +273,8 @@
             },
             {
                 "commit": {
-<<<<<<< HEAD
-                    "sha": "01b4256c4a2dd77f35c4501ac36bdb9722114693",
-                    "url": "https://api.github.com/repos/duckietown/book-devmanual-docs/commits/01b4256c4a2dd77f35c4501ac36bdb9722114693"
-=======
-                    "sha": "87871f89302cd5fc18e5fb0cc9bcf32c6c5a275e",
-                    "url": "https://api.github.com/repos/duckietown/book-devmanual-docs/commits/87871f89302cd5fc18e5fb0cc9bcf32c6c5a275e"
->>>>>>> 16b47ab4
+                    "sha": "12d0ef6885b4f43a5444e03108052dfd52723f97",
+                    "url": "https://api.github.com/repos/duckietown/book-devmanual-docs/commits/12d0ef6885b4f43a5444e03108052dfd52723f97"
                 },
                 "name": "daffy-staging",
                 "protected": false,
@@ -328,8 +309,6 @@
                 "commit": {
                     "sha": "69be6bff4863e56912f27dd0fa0856be6bc4ae83",
                     "url": "https://api.github.com/repos/duckietown/book-devmanual-docs/commits/69be6bff4863e56912f27dd0fa0856be6bc4ae83"
-<<<<<<< HEAD
-=======
                 },
                 "name": "revert-6-DTSW-2688-Remove-deprecated-admonitions-and-add-guidelines",
                 "protected": false,
@@ -342,54 +321,9 @@
                     }
                 },
                 "protection_url": "https://api.github.com/repos/duckietown/book-devmanual-docs/branches/revert-6-DTSW-2688-Remove-deprecated-admonitions-and-add-guidelines/protection"
-            },
-            {
-                "commit": {
-                    "sha": "3bb13243497f72d9d67bad802a6bd865fde07488",
-                    "url": "https://api.github.com/repos/duckietown/book-devmanual-docs/commits/3bb13243497f72d9d67bad802a6bd865fde07488"
->>>>>>> 16b47ab4
-                },
-                "name": "revert-6-DTSW-2688-Remove-deprecated-admonitions-and-add-guidelines",
-                "protected": false,
-                "protection": {
-                    "enabled": false,
-                    "required_status_checks": {
-                        "checks": [],
-                        "contexts": [],
-                        "enforcement_level": "off"
-                    }
-                },
-<<<<<<< HEAD
-                "protection_url": "https://api.github.com/repos/duckietown/book-devmanual-docs/branches/revert-6-DTSW-2688-Remove-deprecated-admonitions-and-add-guidelines/protection"
-            },
-            {
-                "commit": {
-                    "sha": "3bb13243497f72d9d67bad802a6bd865fde07488",
-                    "url": "https://api.github.com/repos/duckietown/book-devmanual-docs/commits/3bb13243497f72d9d67bad802a6bd865fde07488"
-                },
-                "name": "tabs-guide",
-=======
-                "protection_url": "https://api.github.com/repos/duckietown/book-devmanual-docs/branches/tabs-guide/protection"
-            },
-            {
-                "commit": {
-                    "sha": "fa35627bf952b6553e8e21292d13bf1350b7e13b",
-                    "url": "https://api.github.com/repos/duckietown/book-devmanual-docs/commits/fa35627bf952b6553e8e21292d13bf1350b7e13b"
-                },
-                "name": "videos",
-                "protected": false,
-                "protection": {
-                    "enabled": false,
-                    "required_status_checks": {
-                        "checks": [],
-                        "contexts": [],
-                        "enforcement_level": "off"
-                    }
-                },
-                "protection_url": "https://api.github.com/repos/duckietown/book-devmanual-docs/branches/videos/protection"
             }
         ],
-        "ETag": "W/\"d686c7f5961699d4ed2cba11b51c8aed2c476b96c64bf05149246167e4fcacf1\""
+        "ETag": "W/\"0e2d81659e3552f451399c1cfdcd8f4ef44d2773c59ae264919eb4a1a9fb14ce\""
     },
     "duckietown/book-devmanual-lx": {
         "Content": [
@@ -399,32 +333,21 @@
                     "url": "https://api.github.com/repos/duckietown/book-devmanual-lx/commits/cbe7662f8ac364418d3f4cd61511ce760170bcc0"
                 },
                 "name": "book-todos",
->>>>>>> 16b47ab4
-                "protected": false,
-                "protection": {
-                    "enabled": false,
-                    "required_status_checks": {
-                        "checks": [],
-                        "contexts": [],
-                        "enforcement_level": "off"
-                    }
-                },
-<<<<<<< HEAD
-                "protection_url": "https://api.github.com/repos/duckietown/book-devmanual-docs/branches/tabs-guide/protection"
-            }
-        ],
-        "ETag": "W/\"b8305c6839d9a75cbc2f4d88b577f7e062522799df00a9bb7cc5b9f9734a2751\""
-    },
-    "duckietown/book-devmanual-lx": {
-        "Content": [
-=======
+                "protected": false,
+                "protection": {
+                    "enabled": false,
+                    "required_status_checks": {
+                        "checks": [],
+                        "contexts": [],
+                        "enforcement_level": "off"
+                    }
+                },
                 "protection_url": "https://api.github.com/repos/duckietown/book-devmanual-lx/branches/book-todos/protection"
             },
->>>>>>> 16b47ab4
-            {
-                "commit": {
-                    "sha": "d4617eec43c45711e43d8a31861f87bf8e6c807d",
-                    "url": "https://api.github.com/repos/duckietown/book-devmanual-lx/commits/d4617eec43c45711e43d8a31861f87bf8e6c807d"
+            {
+                "commit": {
+                    "sha": "1687a1aa40c3ce362b62996c701b83ae5806fa41",
+                    "url": "https://api.github.com/repos/duckietown/book-devmanual-lx/commits/1687a1aa40c3ce362b62996c701b83ae5806fa41"
                 },
                 "name": "daffy",
                 "protected": false,
@@ -440,13 +363,8 @@
             },
             {
                 "commit": {
-<<<<<<< HEAD
-                    "sha": "97bd7d93767f8f26c929e46ec7f2ac6d25eadd72",
-                    "url": "https://api.github.com/repos/duckietown/book-devmanual-lx/commits/97bd7d93767f8f26c929e46ec7f2ac6d25eadd72"
-=======
                     "sha": "897839e9a3cdcb83b039534caba46faa2f0cfd75",
                     "url": "https://api.github.com/repos/duckietown/book-devmanual-lx/commits/897839e9a3cdcb83b039534caba46faa2f0cfd75"
->>>>>>> 16b47ab4
                 },
                 "name": "daffy-staging",
                 "protected": false,
@@ -461,11 +379,7 @@
                 "protection_url": "https://api.github.com/repos/duckietown/book-devmanual-lx/branches/daffy-staging/protection"
             }
         ],
-<<<<<<< HEAD
-        "ETag": "W/\"e4db9d9bc5e9edefd7d6dc76079f91384e24c7ed3efc788f0b5d9623b453f903\""
-=======
-        "ETag": "W/\"959c15d85e9d849d14e8c0d97b32f8b5762033f297e4faebf082b55b7c32744b\""
->>>>>>> 16b47ab4
+        "ETag": "W/\"6cac8dff2f9b590f76d6e731b8a84eb394c83c2d72ef62dc4f4eb0ba2285aae9\""
     },
     "duckietown/book-devmanual-shell": {
         "Content": [
@@ -522,13 +436,28 @@
             }
         ],
         "ETag": "W/\"a8d2681098d6bb21170de4951572dc4ddcd169b42063f2a52e193c0d1fdbeb41\""
-<<<<<<< HEAD
-=======
     },
     "duckietown/book-devmanual-software": {
         "Content": [
             {
                 "commit": {
+                    "sha": "02422e8b6fdeafc5089cdabe550d1b1ff9936d5b",
+                    "url": "https://api.github.com/repos/duckietown/book-devmanual-software/commits/02422e8b6fdeafc5089cdabe550d1b1ff9936d5b"
+                },
+                "name": "DTSW-2983-Port-Python-programs-and-environments",
+                "protected": false,
+                "protection": {
+                    "enabled": false,
+                    "required_status_checks": {
+                        "checks": [],
+                        "contexts": [],
+                        "enforcement_level": "off"
+                    }
+                },
+                "protection_url": "https://api.github.com/repos/duckietown/book-devmanual-software/branches/DTSW-2983-Port-Python-programs-and-environments/protection"
+            },
+            {
+                "commit": {
                     "sha": "12ba42666c940bdafb4128faa927ed54807c93c7",
                     "url": "https://api.github.com/repos/duckietown/book-devmanual-software/commits/12ba42666c940bdafb4128faa927ed54807c93c7"
                 },
@@ -563,8 +492,8 @@
             },
             {
                 "commit": {
-                    "sha": "8173882a0356b6859f10b14cd4cb66ff7d1e096f",
-                    "url": "https://api.github.com/repos/duckietown/book-devmanual-software/commits/8173882a0356b6859f10b14cd4cb66ff7d1e096f"
+                    "sha": "84e51a6ee0c6c9c06f0f31d301aed019e223462d",
+                    "url": "https://api.github.com/repos/duckietown/book-devmanual-software/commits/84e51a6ee0c6c9c06f0f31d301aed019e223462d"
                 },
                 "name": "daffy",
                 "protected": false,
@@ -580,8 +509,8 @@
             },
             {
                 "commit": {
-                    "sha": "2111987926809f3e1dab1c7617fb8921fcd078b1",
-                    "url": "https://api.github.com/repos/duckietown/book-devmanual-software/commits/2111987926809f3e1dab1c7617fb8921fcd078b1"
+                    "sha": "81643efa03f2295af8771fd3b93f4bf355754508",
+                    "url": "https://api.github.com/repos/duckietown/book-devmanual-software/commits/81643efa03f2295af8771fd3b93f4bf355754508"
                 },
                 "name": "daffy-staging",
                 "protected": false,
@@ -594,10 +523,26 @@
                     }
                 },
                 "protection_url": "https://api.github.com/repos/duckietown/book-devmanual-software/branches/daffy-staging/protection"
+            },
+            {
+                "commit": {
+                    "sha": "60dcb4b3b1f8d2cd6c9e95ce8365c60fcd9e96e3",
+                    "url": "https://api.github.com/repos/duckietown/book-devmanual-software/commits/60dcb4b3b1f8d2cd6c9e95ce8365c60fcd9e96e3"
+                },
+                "name": "daffy-staging-liam",
+                "protected": false,
+                "protection": {
+                    "enabled": false,
+                    "required_status_checks": {
+                        "checks": [],
+                        "contexts": [],
+                        "enforcement_level": "off"
+                    }
+                },
+                "protection_url": "https://api.github.com/repos/duckietown/book-devmanual-software/branches/daffy-staging-liam/protection"
             }
         ],
-        "ETag": "W/\"3bc978aaa0867dc4f12c5104a7c8529f530333031e00f13f70a719831f98e858\""
->>>>>>> 16b47ab4
+        "ETag": "W/\"0dd3857cabd903cf63108ed6f4b5e667349aaa08fc94cce844c5b38fb9a3f634\""
     },
     "duckietown/book-opmanual-autolab": {
         "Content": [
@@ -642,29 +587,26 @@
         "Content": [
             {
                 "commit": {
+                    "sha": "5cdcec9631eb3f37ff89f5d6507070921a3a05f0",
+                    "url": "https://api.github.com/repos/duckietown/book-opmanual-duckiebot/commits/5cdcec9631eb3f37ff89f5d6507070921a3a05f0"
+                },
+                "name": "DTSW-2212-deprioritize-db21m-db-opmanual-instructions",
+                "protected": false,
+                "protection": {
+                    "enabled": false,
+                    "required_status_checks": {
+                        "checks": [],
+                        "contexts": [],
+                        "enforcement_level": "off"
+                    }
+                },
+                "protection_url": "https://api.github.com/repos/duckietown/book-opmanual-duckiebot/branches/DTSW-2212-deprioritize-db21m-db-opmanual-instructions/protection"
+            },
+            {
+                "commit": {
                     "sha": "eb05ba4d2678730b29496611fd5316500bdb3fbb",
                     "url": "https://api.github.com/repos/duckietown/book-opmanual-duckiebot/commits/eb05ba4d2678730b29496611fd5316500bdb3fbb"
                 },
-<<<<<<< HEAD
-                "name": "DTSW-2807-Port-book-part-Preliminaries-Software",
-                "protected": false,
-                "protection": {
-                    "enabled": false,
-                    "required_status_checks": {
-                        "checks": [],
-                        "contexts": [],
-                        "enforcement_level": "off"
-                    }
-                },
-                "protection_url": "https://api.github.com/repos/duckietown/book-opmanual-duckiebot/branches/DTSW-2807-Port-book-part-Preliminaries-Software/protection"
-            },
-            {
-                "commit": {
-                    "sha": "eb05ba4d2678730b29496611fd5316500bdb3fbb",
-                    "url": "https://api.github.com/repos/duckietown/book-opmanual-duckiebot/commits/eb05ba4d2678730b29496611fd5316500bdb3fbb"
-                },
-=======
->>>>>>> 16b47ab4
                 "name": "DTSW-2820-Port-book-part-Demos-Units-D1-D2",
                 "protected": false,
                 "protection": {
@@ -679,13 +621,8 @@
             },
             {
                 "commit": {
-<<<<<<< HEAD
-                    "sha": "47703360f525e49251826f2fdff6eb3cd3cc4bd6",
-                    "url": "https://api.github.com/repos/duckietown/book-opmanual-duckiebot/commits/47703360f525e49251826f2fdff6eb3cd3cc4bd6"
-=======
-                    "sha": "928b5bedac9a937da2823efe96a6f1c98b3e2f9d",
-                    "url": "https://api.github.com/repos/duckietown/book-opmanual-duckiebot/commits/928b5bedac9a937da2823efe96a6f1c98b3e2f9d"
->>>>>>> 16b47ab4
+                    "sha": "b8659407116bc395d5b8c6b0bc6699349283fc74",
+                    "url": "https://api.github.com/repos/duckietown/book-opmanual-duckiebot/commits/b8659407116bc395d5b8c6b0bc6699349283fc74"
                 },
                 "name": "daffy",
                 "protected": false,
@@ -701,13 +638,8 @@
             },
             {
                 "commit": {
-<<<<<<< HEAD
-                    "sha": "eb05ba4d2678730b29496611fd5316500bdb3fbb",
-                    "url": "https://api.github.com/repos/duckietown/book-opmanual-duckiebot/commits/eb05ba4d2678730b29496611fd5316500bdb3fbb"
-=======
-                    "sha": "7b28924f61237b586e215b14c1f3075fad91a713",
-                    "url": "https://api.github.com/repos/duckietown/book-opmanual-duckiebot/commits/7b28924f61237b586e215b14c1f3075fad91a713"
->>>>>>> 16b47ab4
+                    "sha": "681a445c594204a02d2c6358f54524a87ce8186a",
+                    "url": "https://api.github.com/repos/duckietown/book-opmanual-duckiebot/commits/681a445c594204a02d2c6358f54524a87ce8186a"
                 },
                 "name": "daffy-staging",
                 "protected": false,
@@ -723,71 +655,40 @@
             },
             {
                 "commit": {
-<<<<<<< HEAD
-                    "sha": "5108831acb6d0922d4bd9ee4dd3b4bdb0724cb3b",
-                    "url": "https://api.github.com/repos/duckietown/book-opmanual-duckiebot/commits/5108831acb6d0922d4bd9ee4dd3b4bdb0724cb3b"
-                },
-                "name": "jsn-c12-c13",
-=======
-                    "sha": "fb75f908ef3509e2edfe29a6d98aa5b7bd4804b8",
-                    "url": "https://api.github.com/repos/duckietown/book-opmanual-duckiebot/commits/fb75f908ef3509e2edfe29a6d98aa5b7bd4804b8"
+                    "sha": "e31b56448b4975b36bf8f46038707587ea0706a2",
+                    "url": "https://api.github.com/repos/duckietown/book-opmanual-duckiebot/commits/e31b56448b4975b36bf8f46038707587ea0706a2"
                 },
                 "name": "daffy-staging-liam",
->>>>>>> 16b47ab4
-                "protected": false,
-                "protection": {
-                    "enabled": false,
-                    "required_status_checks": {
-                        "checks": [],
-                        "contexts": [],
-                        "enforcement_level": "off"
-                    }
-                },
-<<<<<<< HEAD
-                "protection_url": "https://api.github.com/repos/duckietown/book-opmanual-duckiebot/branches/jsn-c12-c13/protection"
-            },
-            {
-                "commit": {
-                    "sha": "75b32816f6b86364bcb46d25af9c2d207a386cd2",
-                    "url": "https://api.github.com/repos/duckietown/book-opmanual-duckiebot/commits/75b32816f6b86364bcb46d25af9c2d207a386cd2"
-                },
-                "name": "port-a3-dtsw-2825",
-                "protected": false,
-                "protection": {
-                    "enabled": false,
-                    "required_status_checks": {
-                        "checks": [],
-                        "contexts": [],
-                        "enforcement_level": "off"
-                    }
-                },
-                "protection_url": "https://api.github.com/repos/duckietown/book-opmanual-duckiebot/branches/port-a3-dtsw-2825/protection"
-            },
-            {
-                "commit": {
-                    "sha": "332d4cd9f2f00721e982e9e5e1a58a78d85190a2",
-                    "url": "https://api.github.com/repos/duckietown/book-opmanual-duckiebot/commits/332d4cd9f2f00721e982e9e5e1a58a78d85190a2"
-                },
-                "name": "port-c7-c11-DTSW-2813",
-                "protected": false,
-                "protection": {
-                    "enabled": false,
-                    "required_status_checks": {
-                        "checks": [],
-                        "contexts": [],
-                        "enforcement_level": "off"
-                    }
-                },
-                "protection_url": "https://api.github.com/repos/duckietown/book-opmanual-duckiebot/branches/port-c7-c11-DTSW-2813/protection"
+                "protected": false,
+                "protection": {
+                    "enabled": false,
+                    "required_status_checks": {
+                        "checks": [],
+                        "contexts": [],
+                        "enforcement_level": "off"
+                    }
+                },
+                "protection_url": "https://api.github.com/repos/duckietown/book-opmanual-duckiebot/branches/daffy-staging-liam/protection"
+            },
+            {
+                "commit": {
+                    "sha": "e35b6f790ed3aa822da5cef87bb8192ba1dbab92",
+                    "url": "https://api.github.com/repos/duckietown/book-opmanual-duckiebot/commits/e35b6f790ed3aa822da5cef87bb8192ba1dbab92"
+                },
+                "name": "dtsw-3000-setup-update",
+                "protected": false,
+                "protection": {
+                    "enabled": false,
+                    "required_status_checks": {
+                        "checks": [],
+                        "contexts": [],
+                        "enforcement_level": "off"
+                    }
+                },
+                "protection_url": "https://api.github.com/repos/duckietown/book-opmanual-duckiebot/branches/dtsw-3000-setup-update/protection"
             }
         ],
-        "ETag": "W/\"ca038d360ee585ac0dd0f5e107be29ecca5f3061268263eac2d44b52d9d52dd1\""
-=======
-                "protection_url": "https://api.github.com/repos/duckietown/book-opmanual-duckiebot/branches/daffy-staging-liam/protection"
-            }
-        ],
-        "ETag": "W/\"3f18d3fca4d482096f9c5c2c323439e574513ec3083c1b3647de4b8abf38d9fe\""
->>>>>>> 16b47ab4
+        "ETag": "W/\"b2de60e6016699ba895c1d2ff92491e9d6790e0a0af41a954cf44b3675206c50\""
     },
     "duckietown/book-opmanual-duckiedrone": {
         "Content": [
@@ -810,101 +711,42 @@
             },
             {
                 "commit": {
-<<<<<<< HEAD
-                    "sha": "41b7fe9e63c050778ea79f0d217cda0c74413245",
-                    "url": "https://api.github.com/repos/duckietown/book-opmanual-duckiedrone/commits/41b7fe9e63c050778ea79f0d217cda0c74413245"
-                },
-                "name": "DTSW-2489-Part-F-Diagnostic",
-                "protected": false,
-                "protection": {
-                    "enabled": false,
-                    "required_status_checks": {
-                        "checks": [],
-                        "contexts": [],
-                        "enforcement_level": "off"
-                    }
-                },
-                "protection_url": "https://api.github.com/repos/duckietown/book-opmanual-duckiedrone/branches/DTSW-2489-Part-F-Diagnostic/protection"
-            },
-            {
-                "commit": {
-                    "sha": "7dd37e8c210ed52e646b5ecc0686e74828d322b4",
-                    "url": "https://api.github.com/repos/duckietown/book-opmanual-duckiedrone/commits/7dd37e8c210ed52e646b5ecc0686e74828d322b4"
-                },
-                "name": "DTSW-2705-DD21-v11-roscore-not-starting",
-                "protected": false,
-                "protection": {
-                    "enabled": false,
-                    "required_status_checks": {
-                        "checks": [],
-                        "contexts": [],
-                        "enforcement_level": "off"
-                    }
-                },
-                "protection_url": "https://api.github.com/repos/duckietown/book-opmanual-duckiedrone/branches/DTSW-2705-DD21-v11-roscore-not-starting/protection"
-            },
-            {
-                "commit": {
-                    "sha": "7dd37e8c210ed52e646b5ecc0686e74828d322b4",
-                    "url": "https://api.github.com/repos/duckietown/book-opmanual-duckiedrone/commits/7dd37e8c210ed52e646b5ecc0686e74828d322b4"
-                },
-                "name": "DTSW-2708-chap-setup-docker",
-                "protected": false,
-                "protection": {
-                    "enabled": false,
-                    "required_status_checks": {
-                        "checks": [],
-                        "contexts": [],
-                        "enforcement_level": "off"
-                    }
-                },
-                "protection_url": "https://api.github.com/repos/duckietown/book-opmanual-duckiedrone/branches/DTSW-2708-chap-setup-docker/protection"
-            },
-            {
-                "commit": {
-                    "sha": "3590d15fd4694fd41be27ac154055302b87a55fa",
-                    "url": "https://api.github.com/repos/duckietown/book-opmanual-duckiedrone/commits/3590d15fd4694fd41be27ac154055302b87a55fa"
-                },
-                "name": "DTSW-2745-remove-usage-of-metal-screws-for-camera-pcb",
-                "protected": false,
-                "protection": {
-                    "enabled": false,
-                    "required_status_checks": {
-                        "checks": [],
-                        "contexts": [],
-                        "enforcement_level": "off"
-                    }
-                },
-                "protection_url": "https://api.github.com/repos/duckietown/book-opmanual-duckiedrone/branches/DTSW-2745-remove-usage-of-metal-screws-for-camera-pcb/protection"
-            },
-            {
-                "commit": {
-=======
->>>>>>> 16b47ab4
+                    "sha": "5dee94517e5e6bf43ef73b4d77f2440149b07be6",
+                    "url": "https://api.github.com/repos/duckietown/book-opmanual-duckiedrone/commits/5dee94517e5e6bf43ef73b4d77f2440149b07be6"
+                },
+                "name": "daffy",
+                "protected": false,
+                "protection": {
+                    "enabled": false,
+                    "required_status_checks": {
+                        "checks": [],
+                        "contexts": [],
+                        "enforcement_level": "off"
+                    }
+                },
+                "protection_url": "https://api.github.com/repos/duckietown/book-opmanual-duckiedrone/branches/daffy/protection"
+            },
+            {
+                "commit": {
                     "sha": "8476a3f3bac9e27a6e016f07b870bdbf48668315",
                     "url": "https://api.github.com/repos/duckietown/book-opmanual-duckiedrone/commits/8476a3f3bac9e27a6e016f07b870bdbf48668315"
                 },
-                "name": "daffy",
-                "protected": false,
-                "protection": {
-                    "enabled": false,
-                    "required_status_checks": {
-                        "checks": [],
-                        "contexts": [],
-                        "enforcement_level": "off"
-                    }
-                },
-                "protection_url": "https://api.github.com/repos/duckietown/book-opmanual-duckiedrone/branches/daffy/protection"
-            },
-            {
-                "commit": {
-<<<<<<< HEAD
-                    "sha": "002fda9cefe1c3299e1a9138bf9b0ca7a0d13e92",
-                    "url": "https://api.github.com/repos/duckietown/book-opmanual-duckiedrone/commits/002fda9cefe1c3299e1a9138bf9b0ca7a0d13e92"
-=======
-                    "sha": "4e217120f54a226ddcd52cd714f8d06734aa2cf5",
-                    "url": "https://api.github.com/repos/duckietown/book-opmanual-duckiedrone/commits/4e217120f54a226ddcd52cd714f8d06734aa2cf5"
->>>>>>> 16b47ab4
+                "name": "daffy-pin",
+                "protected": false,
+                "protection": {
+                    "enabled": false,
+                    "required_status_checks": {
+                        "checks": [],
+                        "contexts": [],
+                        "enforcement_level": "off"
+                    }
+                },
+                "protection_url": "https://api.github.com/repos/duckietown/book-opmanual-duckiedrone/branches/daffy-pin/protection"
+            },
+            {
+                "commit": {
+                    "sha": "4ecaac6ad4ee2ddbe2759c6a48fd3f51d681a096",
+                    "url": "https://api.github.com/repos/duckietown/book-opmanual-duckiedrone/commits/4ecaac6ad4ee2ddbe2759c6a48fd3f51d681a096"
                 },
                 "name": "daffy-staging",
                 "protected": false,
@@ -919,35 +761,14 @@
                 "protection_url": "https://api.github.com/repos/duckietown/book-opmanual-duckiedrone/branches/daffy-staging/protection"
             }
         ],
-<<<<<<< HEAD
-        "ETag": "W/\"4bd810fa2e0cb315f64bb986e2322d19c2e18854c8550637160b9fcd3ceffc8a\""
-=======
-        "ETag": "W/\"0f3c8eb550759dfd473c70b823e719c54fdc2ccd8fb75ba4f24c689f696231ce\""
->>>>>>> 16b47ab4
+        "ETag": "W/\"2054051fcf10c338b13d86e5e3f20838757f23026dfb5512ed01a694e2f956b6\""
     },
     "duckietown/book-opmanual-duckietown": {
         "Content": [
             {
                 "commit": {
-                    "sha": "b5bbf984da5a06c9158e54833fab71190d2820d5",
-                    "url": "https://api.github.com/repos/duckietown/book-opmanual-duckietown/commits/b5bbf984da5a06c9158e54833fab71190d2820d5"
-                },
-                "name": "DTSW-2827-Port-book-part-Assembly-Unit-B2",
-                "protected": false,
-                "protection": {
-                    "enabled": false,
-                    "required_status_checks": {
-                        "checks": [],
-                        "contexts": [],
-                        "enforcement_level": "off"
-                    }
-                },
-                "protection_url": "https://api.github.com/repos/duckietown/book-opmanual-duckietown/branches/DTSW-2827-Port-book-part-Assembly-Unit-B2/protection"
-            },
-            {
-                "commit": {
-                    "sha": "b5bbf984da5a06c9158e54833fab71190d2820d5",
-                    "url": "https://api.github.com/repos/duckietown/book-opmanual-duckietown/commits/b5bbf984da5a06c9158e54833fab71190d2820d5"
+                    "sha": "6af412ab31fda05c12530cdf1414af3d256dc0ca",
+                    "url": "https://api.github.com/repos/duckietown/book-opmanual-duckietown/commits/6af412ab31fda05c12530cdf1414af3d256dc0ca"
                 },
                 "name": "daffy",
                 "protected": false,
@@ -963,8 +784,8 @@
             },
             {
                 "commit": {
-                    "sha": "bcf08e37621b04d0ccaf54c9b67184851be3b8d0",
-                    "url": "https://api.github.com/repos/duckietown/book-opmanual-duckietown/commits/bcf08e37621b04d0ccaf54c9b67184851be3b8d0"
+                    "sha": "78bdcab8b2e846a08629e94db129915f94cdcf13",
+                    "url": "https://api.github.com/repos/duckietown/book-opmanual-duckietown/commits/78bdcab8b2e846a08629e94db129915f94cdcf13"
                 },
                 "name": "daffy-staging",
                 "protected": false,
@@ -977,30 +798,9 @@
                     }
                 },
                 "protection_url": "https://api.github.com/repos/duckietown/book-opmanual-duckietown/branches/daffy-staging/protection"
-            },
-            {
-                "commit": {
-                    "sha": "33427903a3c6819108056bdfcee4418ec1b2488e",
-                    "url": "https://api.github.com/repos/duckietown/book-opmanual-duckietown/commits/33427903a3c6819108056bdfcee4418ec1b2488e"
-                },
-                "name": "jsn-b1",
-                "protected": false,
-                "protection": {
-                    "enabled": false,
-                    "required_status_checks": {
-                        "checks": [],
-                        "contexts": [],
-                        "enforcement_level": "off"
-                    }
-                },
-                "protection_url": "https://api.github.com/repos/duckietown/book-opmanual-duckietown/branches/jsn-b1/protection"
             }
         ],
-<<<<<<< HEAD
-        "ETag": "W/\"a12cab0a79fa28660aa3a8fb45c45cf393bba6bf742e224dac16da15af6da1c1\""
-=======
-        "ETag": "W/\"1e858e07df4d3f4914af0678f2295260ed318c8a85f40bcf410126c4bb3de7be\""
->>>>>>> 16b47ab4
+        "ETag": "W/\"f9ee477d9d5ae5c120d8b1738a349e7420f2be8da31e76d58436aae6f1ea1bb7\""
     },
     "duckietown/challenge-aido_LF-baseline-RPL-ros": {
         "Content": [
@@ -3161,8 +2961,8 @@
         "Content": [
             {
                 "commit": {
-                    "sha": "33b80d119ebef5dbcbe8c94b62810778cdad7d8b",
-                    "url": "https://api.github.com/repos/duckietown/dt-commons/commits/33b80d119ebef5dbcbe8c94b62810778cdad7d8b"
+                    "sha": "aee81ff151e8a79af24dcaa9821fc4780e72acad",
+                    "url": "https://api.github.com/repos/duckietown/dt-commons/commits/aee81ff151e8a79af24dcaa9821fc4780e72acad"
                 },
                 "name": "daffy",
                 "protected": false,
@@ -3229,13 +3029,8 @@
             },
             {
                 "commit": {
-<<<<<<< HEAD
-                    "sha": "f8795102a916e742a8834422cd0cd3bad638ed7b",
-                    "url": "https://api.github.com/repos/duckietown/dt-commons/commits/f8795102a916e742a8834422cd0cd3bad638ed7b"
-=======
-                    "sha": "33b80d119ebef5dbcbe8c94b62810778cdad7d8b",
-                    "url": "https://api.github.com/repos/duckietown/dt-commons/commits/33b80d119ebef5dbcbe8c94b62810778cdad7d8b"
->>>>>>> 16b47ab4
+                    "sha": "aee81ff151e8a79af24dcaa9821fc4780e72acad",
+                    "url": "https://api.github.com/repos/duckietown/dt-commons/commits/aee81ff151e8a79af24dcaa9821fc4780e72acad"
                 },
                 "name": "daffy-staging",
                 "protected": false,
@@ -3318,11 +3113,7 @@
                 "protection_url": "https://api.github.com/repos/duckietown/dt-commons/branches/old-ente/protection"
             }
         ],
-<<<<<<< HEAD
-        "ETag": "W/\"6fb43adb880c9ad4149cd6af12615e94a7cae718b2da33d85e054e9c3b97dde9\""
-=======
-        "ETag": "W/\"a247b7714c4de091dd846083543111099d78a2422a4340e0034e94753f03b75e\""
->>>>>>> 16b47ab4
+        "ETag": "W/\"40ee83f6e89059b2229e09f4f61628ac246e47920c046a766311fc0731496104\""
     },
     "duckietown/dt-core": {
         "Content": [
@@ -3673,13 +3464,8 @@
             },
             {
                 "commit": {
-<<<<<<< HEAD
-                    "sha": "4eb795ad296564ed119446db3ee3f30fffdd5d56",
-                    "url": "https://api.github.com/repos/duckietown/dt-device-dashboard/commits/4eb795ad296564ed119446db3ee3f30fffdd5d56"
-=======
                     "sha": "22f9aa7241766a4ce94ef3a8e32861c6f5240626",
                     "url": "https://api.github.com/repos/duckietown/dt-device-dashboard/commits/22f9aa7241766a4ce94ef3a8e32861c6f5240626"
->>>>>>> 16b47ab4
                 },
                 "name": "daffy",
                 "protected": false,
@@ -3695,13 +3481,8 @@
             },
             {
                 "commit": {
-<<<<<<< HEAD
-                    "sha": "da65e927aa74cb3b6221f9f165f449ffa03bbc1f",
-                    "url": "https://api.github.com/repos/duckietown/dt-device-dashboard/commits/da65e927aa74cb3b6221f9f165f449ffa03bbc1f"
-=======
                     "sha": "22f9aa7241766a4ce94ef3a8e32861c6f5240626",
                     "url": "https://api.github.com/repos/duckietown/dt-device-dashboard/commits/22f9aa7241766a4ce94ef3a8e32861c6f5240626"
->>>>>>> 16b47ab4
                 },
                 "name": "daffy-staging",
                 "protected": false,
@@ -3750,23 +3531,14 @@
                 "protection_url": "https://api.github.com/repos/duckietown/dt-device-dashboard/branches/ente-staging/protection"
             }
         ],
-<<<<<<< HEAD
-        "ETag": "W/\"3e5e3bd7e0726b426d45150bef9794f7129b70547c66aae60ed83499c6109a97\""
-=======
         "ETag": "W/\"de26b28b33e6fad90b3a9b972d1b816c3e4004d26a813a63ca82f6f8e29df708\""
->>>>>>> 16b47ab4
     },
     "duckietown/dt-device-health": {
         "Content": [
             {
                 "commit": {
-<<<<<<< HEAD
-                    "sha": "a47b9edd13653b28742728176aeb5afdffa75be7",
-                    "url": "https://api.github.com/repos/duckietown/dt-device-health/commits/a47b9edd13653b28742728176aeb5afdffa75be7"
-=======
                     "sha": "b261db9ea1ac96e74d4a6442d3c6c84df094ac5f",
                     "url": "https://api.github.com/repos/duckietown/dt-device-health/commits/b261db9ea1ac96e74d4a6442d3c6c84df094ac5f"
->>>>>>> 16b47ab4
                 },
                 "name": "daffy",
                 "protected": false,
@@ -3799,13 +3571,8 @@
             },
             {
                 "commit": {
-<<<<<<< HEAD
-                    "sha": "a47b9edd13653b28742728176aeb5afdffa75be7",
-                    "url": "https://api.github.com/repos/duckietown/dt-device-health/commits/a47b9edd13653b28742728176aeb5afdffa75be7"
-=======
-                    "sha": "d9e9befda2bc632c83c32c7aa61431577ad0d0e6",
-                    "url": "https://api.github.com/repos/duckietown/dt-device-health/commits/d9e9befda2bc632c83c32c7aa61431577ad0d0e6"
->>>>>>> 16b47ab4
+                    "sha": "a41eecae00afb54a2d173b08465653ecec4f52f7",
+                    "url": "https://api.github.com/repos/duckietown/dt-device-health/commits/a41eecae00afb54a2d173b08465653ecec4f52f7"
                 },
                 "name": "daffy-staging",
                 "protected": false,
@@ -3821,8 +3588,6 @@
             },
             {
                 "commit": {
-<<<<<<< HEAD
-=======
                     "sha": "c264dd517fee00cb21d9341f70ff716bdab585fd",
                     "url": "https://api.github.com/repos/duckietown/dt-device-health/commits/c264dd517fee00cb21d9341f70ff716bdab585fd"
                 },
@@ -3840,7 +3605,6 @@
             },
             {
                 "commit": {
->>>>>>> 16b47ab4
                     "sha": "c264dd517fee00cb21d9341f70ff716bdab585fd",
                     "url": "https://api.github.com/repos/duckietown/dt-device-health/commits/c264dd517fee00cb21d9341f70ff716bdab585fd"
                 },
@@ -3874,11 +3638,7 @@
                 "protection_url": "https://api.github.com/repos/duckietown/dt-device-health/branches/feat-jsn-hwtst/protection"
             }
         ],
-<<<<<<< HEAD
-        "ETag": "W/\"558431def63fe3b485b50a41d9039bef03e7e8ea22179d707df3f52a663ff52a\""
-=======
-        "ETag": "W/\"1732873bcc1273ebb56637f35483fc3c7cef394aaeca2effb0cb6274f2d2f793\""
->>>>>>> 16b47ab4
+        "ETag": "W/\"4a4dc76e5fef01d0a0a4127e483f26171324ede9c2df66fd88ce2d210a1a1b40\""
     },
     "duckietown/dt-device-online": {
         "Content": [
@@ -4312,13 +4072,8 @@
             },
             {
                 "commit": {
-<<<<<<< HEAD
-                    "sha": "7e943b636382339b9ea1486d2f07ec57cbaa8938",
-                    "url": "https://api.github.com/repos/duckietown/dt-duckiebot-interface/commits/7e943b636382339b9ea1486d2f07ec57cbaa8938"
-=======
-                    "sha": "fe833d2946ba7ef71cb90758c892c8c952408822",
-                    "url": "https://api.github.com/repos/duckietown/dt-duckiebot-interface/commits/fe833d2946ba7ef71cb90758c892c8c952408822"
->>>>>>> 16b47ab4
+                    "sha": "30046d3974b4c236fa383296e6e3584e2936a627",
+                    "url": "https://api.github.com/repos/duckietown/dt-duckiebot-interface/commits/30046d3974b4c236fa383296e6e3584e2936a627"
                 },
                 "name": "daffy",
                 "protected": false,
@@ -4436,13 +4191,8 @@
             },
             {
                 "commit": {
-<<<<<<< HEAD
-                    "sha": "e29eb3c9d35d7f8b0d3ffbdd4041f99f3451f837",
-                    "url": "https://api.github.com/repos/duckietown/dt-duckiebot-interface/commits/e29eb3c9d35d7f8b0d3ffbdd4041f99f3451f837"
-=======
-                    "sha": "0e9c29af8f3c29dbc50616ed5d0a509010671197",
-                    "url": "https://api.github.com/repos/duckietown/dt-duckiebot-interface/commits/0e9c29af8f3c29dbc50616ed5d0a509010671197"
->>>>>>> 16b47ab4
+                    "sha": "a7fd00e7e12d2e864591e4fe026fcc1625f4bf58",
+                    "url": "https://api.github.com/repos/duckietown/dt-duckiebot-interface/commits/a7fd00e7e12d2e864591e4fe026fcc1625f4bf58"
                 },
                 "name": "daffy-staging",
                 "protected": false,
@@ -4526,30 +4276,8 @@
             },
             {
                 "commit": {
-                    "sha": "7624d2a5da38842a5a3a3e17469834d26d129bc8",
-                    "url": "https://api.github.com/repos/duckietown/dt-duckiebot-interface/commits/7624d2a5da38842a5a3a3e17469834d26d129bc8"
-                },
-                "name": "feat/jsn/hwtest",
-                "protected": false,
-                "protection": {
-                    "enabled": false,
-                    "required_status_checks": {
-                        "checks": [],
-                        "contexts": [],
-                        "enforcement_level": "off"
-                    }
-                },
-                "protection_url": "https://api.github.com/repos/duckietown/dt-duckiebot-interface/branches/feat/jsn/hwtest/protection"
-            },
-            {
-                "commit": {
-<<<<<<< HEAD
-                    "sha": "d4615d7a154b678a3b2c363b1f0a800c3a6562ed",
-                    "url": "https://api.github.com/repos/duckietown/dt-duckiebot-interface/commits/d4615d7a154b678a3b2c363b1f0a800c3a6562ed"
-=======
-                    "sha": "309f069b016982f84488c099295d1b3994062f1b",
-                    "url": "https://api.github.com/repos/duckietown/dt-duckiebot-interface/commits/309f069b016982f84488c099295d1b3994062f1b"
->>>>>>> 16b47ab4
+                    "sha": "d0fa996912862ecd168c0e7aec09764b62aaf7dc",
+                    "url": "https://api.github.com/repos/duckietown/dt-duckiebot-interface/commits/d0fa996912862ecd168c0e7aec09764b62aaf7dc"
                 },
                 "name": "feat-jsn-hwtst",
                 "protected": false,
@@ -4649,11 +4377,7 @@
                 "protection_url": "https://api.github.com/repos/duckietown/dt-duckiebot-interface/branches/shutdown_behaviors/protection"
             }
         ],
-<<<<<<< HEAD
-        "ETag": "W/\"4310fed004420e2636a47f892b7cfa6bf2d821ead6e479d6b371b8b0e6a65b13\""
-=======
-        "ETag": "W/\"4dec7feea5e064f032c805477b19d416922726e8edad8e76a87a8039af7d7381\""
->>>>>>> 16b47ab4
+        "ETag": "W/\"ef99235e10849c1aa385202eb55f87f47dd40c183f46b4f94bfaa13423c2c554\""
     },
     "duckietown/dt-files-api": {
         "Content": [
@@ -5449,13 +5173,8 @@
         "Content": [
             {
                 "commit": {
-<<<<<<< HEAD
-                    "sha": "135c198f267db4b6294a53467ff26ee5af7f9130",
-                    "url": "https://api.github.com/repos/duckietown/dt-jupyter-book/commits/135c198f267db4b6294a53467ff26ee5af7f9130"
-=======
-                    "sha": "20b138c4a2b84dc634725c6498750d1c1ade8fba",
-                    "url": "https://api.github.com/repos/duckietown/dt-jupyter-book/commits/20b138c4a2b84dc634725c6498750d1c1ade8fba"
->>>>>>> 16b47ab4
+                    "sha": "b12dcb94372ed1eb9f4797ee5cdaecf6917639fa",
+                    "url": "https://api.github.com/repos/duckietown/dt-jupyter-book/commits/b12dcb94372ed1eb9f4797ee5cdaecf6917639fa"
                 },
                 "name": "daffy",
                 "protected": false,
@@ -5471,13 +5190,8 @@
             },
             {
                 "commit": {
-<<<<<<< HEAD
-                    "sha": "135c198f267db4b6294a53467ff26ee5af7f9130",
-                    "url": "https://api.github.com/repos/duckietown/dt-jupyter-book/commits/135c198f267db4b6294a53467ff26ee5af7f9130"
-=======
-                    "sha": "20b138c4a2b84dc634725c6498750d1c1ade8fba",
-                    "url": "https://api.github.com/repos/duckietown/dt-jupyter-book/commits/20b138c4a2b84dc634725c6498750d1c1ade8fba"
->>>>>>> 16b47ab4
+                    "sha": "b12dcb94372ed1eb9f4797ee5cdaecf6917639fa",
+                    "url": "https://api.github.com/repos/duckietown/dt-jupyter-book/commits/b12dcb94372ed1eb9f4797ee5cdaecf6917639fa"
                 },
                 "name": "daffy-staging",
                 "protected": false,
@@ -5493,29 +5207,19 @@
             },
             {
                 "commit": {
-<<<<<<< HEAD
-                    "sha": "c7e165983309e2bfd80196725dfa56574d3fe6cd",
-                    "url": "https://api.github.com/repos/duckietown/dt-jupyter-book/commits/c7e165983309e2bfd80196725dfa56574d3fe6cd"
-                },
-                "name": "dtvideo-directive",
-=======
                     "sha": "99c6dc9f801c267459ccef17e764efcfd68e4591",
                     "url": "https://api.github.com/repos/duckietown/dt-jupyter-book/commits/99c6dc9f801c267459ccef17e764efcfd68e4591"
                 },
                 "name": "daffy-user-customization",
->>>>>>> 16b47ab4
-                "protected": false,
-                "protection": {
-                    "enabled": false,
-                    "required_status_checks": {
-                        "checks": [],
-                        "contexts": [],
-                        "enforcement_level": "off"
-                    }
-                },
-<<<<<<< HEAD
-                "protection_url": "https://api.github.com/repos/duckietown/dt-jupyter-book/branches/dtvideo-directive/protection"
-=======
+                "protected": false,
+                "protection": {
+                    "enabled": false,
+                    "required_status_checks": {
+                        "checks": [],
+                        "contexts": [],
+                        "enforcement_level": "off"
+                    }
+                },
                 "protection_url": "https://api.github.com/repos/duckietown/dt-jupyter-book/branches/daffy-user-customization/protection"
             },
             {
@@ -5534,7 +5238,6 @@
                     }
                 },
                 "protection_url": "https://api.github.com/repos/duckietown/dt-jupyter-book/branches/ente/protection"
->>>>>>> 16b47ab4
             },
             {
                 "commit": {
@@ -5554,11 +5257,7 @@
                 "protection_url": "https://api.github.com/repos/duckietown/dt-jupyter-book/branches/ente-staging/protection"
             }
         ],
-<<<<<<< HEAD
-        "ETag": "W/\"63714ab60038a5f52ea60042ae120c36df39f7c3137c1df124a93b6171487aa2\""
-=======
-        "ETag": "W/\"e651b5ac0338621430625f4f2cbb7978279fd28196dc19a1d907f4503f52f012\""
->>>>>>> 16b47ab4
+        "ETag": "W/\"98568da88dfc506d6cd27b21e749cb8523ebf59be02e5ebeb2cdd760f0bb8658\""
     },
     "duckietown/dt-machine-learning-base-environment": {
         "Content": [
@@ -5727,8 +5426,8 @@
         "Content": [
             {
                 "commit": {
-                    "sha": "59d4b0b1b565408b7238eafd02be673035771ccf",
-                    "url": "https://api.github.com/repos/duckietown/dt-ros-commons/commits/59d4b0b1b565408b7238eafd02be673035771ccf"
+                    "sha": "98720ec4868197d1d7b105976084e242d0989ad8",
+                    "url": "https://api.github.com/repos/duckietown/dt-ros-commons/commits/98720ec4868197d1d7b105976084e242d0989ad8"
                 },
                 "name": "daffy",
                 "protected": false,
@@ -5846,8 +5545,8 @@
             },
             {
                 "commit": {
-                    "sha": "b9abe3d665cd09c28f82f7a174dc45b36bea1ba3",
-                    "url": "https://api.github.com/repos/duckietown/dt-ros-commons/commits/b9abe3d665cd09c28f82f7a174dc45b36bea1ba3"
+                    "sha": "98720ec4868197d1d7b105976084e242d0989ad8",
+                    "url": "https://api.github.com/repos/duckietown/dt-ros-commons/commits/98720ec4868197d1d7b105976084e242d0989ad8"
                 },
                 "name": "daffy-staging",
                 "protected": false,
@@ -6015,7 +5714,7 @@
                 "protection_url": "https://api.github.com/repos/duckietown/dt-ros-commons/branches/sth/protection"
             }
         ],
-        "ETag": "W/\"1cae549d5bda591e609f70e79af6869b03f73ece681d26f28959d36616bdf929\""
+        "ETag": "W/\"776790118ae0014531849303110def84ed78943f6ead10ba9be67ddb33706f3a\""
     },
     "duckietown/dt-rosbridge-websocket": {
         "Content": [
