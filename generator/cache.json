--- conflicted
+++ resolved
@@ -53,11 +53,7 @@
                 "protection_url": "https://api.github.com/repos/duckietown/aido-base-python3/branches/daffy-staging/protection"
             }
         ],
-<<<<<<< HEAD
-        "ETag": "W/\"b5277a1db9d2662acbe2114ce70304e2d9a778f30ce16f7a77a19f6a649cca83\""
-=======
         "ETag": "W/\"effe8d042b371fb53844ca153706a1eec85ceff3dbf4ff7419e6438288179eca\""
->>>>>>> e915ed09
     },
     "duckietown/aido-submission-ci-test": {
         "Content": [
@@ -96,11 +92,7 @@
                 "protection_url": "https://api.github.com/repos/duckietown/aido-submission-ci-test/branches/daffy-staging/protection"
             }
         ],
-<<<<<<< HEAD
-        "ETag": "W/\"1ea3fcb18b3a77ae2bd61a64aa112a49966047e41e085d4dca8e6a343e6b29c3\""
-=======
         "ETag": "W/\"d9f16903a59d6fc4bde4f4d3fb1c821f83e207152391990ab6ab460d6820575d\""
->>>>>>> e915ed09
     },
     "duckietown/challenge-aido_LF-baseline-RPL-ros": {
         "Content": [
@@ -241,11 +233,7 @@
                 "protection_url": "https://api.github.com/repos/duckietown/challenge-aido_LF-baseline-RPL-ros/branches/merge_to_duckietown/protection"
             }
         ],
-<<<<<<< HEAD
-        "ETag": "W/\"cd38f82c8a084d35b03e0641ee99eeabe5a08bbff07e2cdf1fc97e928e32d4b5\""
-=======
         "ETag": "W/\"9bd0b30c85281bbd6732b55082942ae52e15487399dca195618db0a94bffd340\""
->>>>>>> e915ed09
     },
     "duckietown/challenge-aido_LF-baseline-dagger-pytorch": {
         "Content": [
@@ -476,11 +464,7 @@
                 "protection_url": "https://api.github.com/repos/duckietown/challenge-aido_LF-baseline-duckietown/branches/local-software-repo/protection"
             }
         ],
-<<<<<<< HEAD
-        "ETag": "W/\"52b9f93af54b0ddc84d0818c0cca96cbc3bb3f2644cf4c34fe91509eba62695e\""
-=======
         "ETag": "W/\"ba7a1a76e1591845f93e715eb88bb35b3e04b79cf6284f69eb427b72de66b641\""
->>>>>>> e915ed09
     },
     "duckietown/challenge-aido_LF-baseline-duckietown-ml": {
         "Content": [
@@ -519,11 +503,7 @@
                 "protection_url": "https://api.github.com/repos/duckietown/challenge-aido_LF-baseline-duckietown-ml/branches/daffy-staging/protection"
             }
         ],
-<<<<<<< HEAD
-        "ETag": "W/\"1690c60a62b9ae53d79858e4c851e746ba8894afea4a20057fcafa392fd3c020\""
-=======
         "ETag": "W/\"5642a220662bbb90c7c1513eaccee7fd29913d4bf41130c6dc7b1609e9b636d7\""
->>>>>>> e915ed09
     },
     "duckietown/challenge-aido_LF-baseline-simple-yield": {
         "Content": [
@@ -562,11 +542,7 @@
                 "protection_url": "https://api.github.com/repos/duckietown/challenge-aido_LF-baseline-simple-yield/branches/daffy-staging/protection"
             }
         ],
-<<<<<<< HEAD
-        "ETag": "W/\"eba14bfb55ec815956c96f0d143e6d496730b3eb7daa13284d9f4f27c7dd9b01\""
-=======
         "ETag": "W/\"707546f61156f19165ddc16e07108e5e9844ea5f535523269a4f530a356dcd75\""
->>>>>>> e915ed09
     },
     "duckietown/challenge-aido_LF-experiment_manager": {
         "Content": [
@@ -622,11 +598,7 @@
                 "protection_url": "https://api.github.com/repos/duckietown/challenge-aido_LF-experiment_manager/branches/daffy-staging/protection"
             }
         ],
-<<<<<<< HEAD
-        "ETag": "W/\"48397773ad32ca66cdf10a1e5c4da309f6136cfd3e364c8d0d7e5d45fafc8506\""
-=======
         "ETag": "W/\"01e29072652474a169b2eac061071b82abe8c7dff849307019f39a1ed1c1efd6\""
->>>>>>> e915ed09
     },
     "duckietown/challenge-aido_LF-minimal-agent": {
         "Content": [
@@ -682,11 +654,7 @@
                 "protection_url": "https://api.github.com/repos/duckietown/challenge-aido_LF-minimal-agent/branches/daffy-staging/protection"
             }
         ],
-<<<<<<< HEAD
-        "ETag": "W/\"9dbcb37f291ae8aca2d50bb42436e275ad07fde93d04f83ea236888d25e4d556\""
-=======
         "ETag": "W/\"10ff6b72ac725b5a4bd782ebada2359b881bbd786a5184318b30f03130e0b201\""
->>>>>>> e915ed09
     },
     "duckietown/challenge-aido_LF-minimal-agent-full": {
         "Content": [
@@ -742,11 +710,7 @@
                 "protection_url": "https://api.github.com/repos/duckietown/challenge-aido_LF-minimal-agent-full/branches/daffy-staging/protection"
             }
         ],
-<<<<<<< HEAD
-        "ETag": "W/\"1ded0b4256bf529ff0dba7c1c56587cc9c8d74826a26b0872fb896181074594b\""
-=======
         "ETag": "W/\"f79753e4666052d2c69cd2c486f51e7029d4b04d78f29303e332e99f5046e2e3\""
->>>>>>> e915ed09
     },
     "duckietown/challenge-aido_LF-minimal-agent-state": {
         "Content": [
@@ -785,11 +749,7 @@
                 "protection_url": "https://api.github.com/repos/duckietown/challenge-aido_LF-minimal-agent-state/branches/daffy-staging/protection"
             }
         ],
-<<<<<<< HEAD
-        "ETag": "W/\"d4879ec4e7116fd8e645a5e382d9391807bfab8f9e3ef5d9e2a16e958c76855b\""
-=======
         "ETag": "W/\"957c27f7f2dc813e5ac8343717216a2881bb22e3c3e0ccb451e15a4f29467823\""
->>>>>>> e915ed09
     },
     "duckietown/challenge-aido_LF-scenario_maker": {
         "Content": [
@@ -845,11 +805,7 @@
                 "protection_url": "https://api.github.com/repos/duckietown/challenge-aido_LF-scenario_maker/branches/daffy-staging/protection"
             }
         ],
-<<<<<<< HEAD
-        "ETag": "W/\"c83cbd8d2d48491269cb2138dfc683ccbf0b77e0861ef24cdb9d506a20032934\""
-=======
         "ETag": "W/\"0f2e99252a5777ee758bfc974c9085e2fd63f328105347d5737fa9be370b77a6\""
->>>>>>> e915ed09
     },
     "duckietown/challenge-aido_LF-simulator-gym": {
         "Content": [
@@ -956,11 +912,7 @@
                 "protection_url": "https://api.github.com/repos/duckietown/challenge-aido_LF-simulator-gym/branches/updated-mooc/protection"
             }
         ],
-<<<<<<< HEAD
-        "ETag": "W/\"d3025f25eea701f1e68e70babfb33bd3a3363301c5e0b99209b922351bded390\""
-=======
         "ETag": "W/\"b76610468fb368185d407f22c9ad6f0ed572c1b0833d9417f3d3dc5c9ff48cdf\""
->>>>>>> e915ed09
     },
     "duckietown/challenge-aido_LF-template-pytorch": {
         "Content": [
@@ -1033,11 +985,7 @@
                 "protection_url": "https://api.github.com/repos/duckietown/challenge-aido_LF-template-pytorch/branches/daffy-staging/protection"
             }
         ],
-<<<<<<< HEAD
-        "ETag": "W/\"83efcae7cacce215087ae5de240475d48c91275f00b430a826f263ae4ef42ac8\""
-=======
         "ETag": "W/\"17e612cc5a1a67dbcf44cb9ac066b859ec32b391836087ed9ae05a5eeb15603f\""
->>>>>>> e915ed09
     },
     "duckietown/challenge-aido_LF-template-random": {
         "Content": [
@@ -1178,11 +1126,7 @@
                 "protection_url": "https://api.github.com/repos/duckietown/challenge-aido_LF-template-random/branches/daffy-staging/protection"
             }
         ],
-<<<<<<< HEAD
-        "ETag": "W/\"5db38ef58f5ca6ec2aed20b81bb0a2bbc9e1e7bbecc0bc801be7fd89197d950d\""
-=======
         "ETag": "W/\"12a668c945538e2b148220a4c1d6a3d289e9c135132e780a78225b172700cb80\""
->>>>>>> e915ed09
     },
     "duckietown/challenge-aido_LF-template-ros": {
         "Content": [
@@ -1306,11 +1250,7 @@
                 "protection_url": "https://api.github.com/repos/duckietown/challenge-aido_LF-template-ros/branches/daffy-staging-template-fix/protection"
             }
         ],
-<<<<<<< HEAD
-        "ETag": "W/\"29d218ebf1863b0b2042d368a1ca539d5272964afcd3bda78fdc3944a6571484\""
-=======
         "ETag": "W/\"b43b5e221b00f905e53e38a68f45e4dd4def8b33bdf0abc241790cb992986364\""
->>>>>>> e915ed09
     },
     "duckietown/challenge-aido_LF-template-tensorflow": {
         "Content": [
@@ -1434,11 +1374,7 @@
                 "protection_url": "https://api.github.com/repos/duckietown/challenge-aido_LF-template-tensorflow/branches/v3/protection"
             }
         ],
-<<<<<<< HEAD
-        "ETag": "W/\"c5c3f9f8974c2536e66cb25fce9112c7f6c10e08ead55116a4433f291b802e86\""
-=======
         "ETag": "W/\"0db6f90b96004f8488ca3b8a23d7790e4dc82bdf540e2135c01d400b4aa7f7ef\""
->>>>>>> e915ed09
     },
     "duckietown/dt-aido-autolab-evaluator": {
         "Content": [
@@ -1562,11 +1498,7 @@
                 "protection_url": "https://api.github.com/repos/duckietown/dt-aido-autolab-evaluator/branches/jason/protection"
             }
         ],
-<<<<<<< HEAD
-        "ETag": "W/\"fa3690bcc23085080f5eeaa8009df65aa7f506a8654652a380682fa9cfa523c3\""
-=======
         "ETag": "W/\"012a20365a4fb0d3e5b9071f3d4cc0299640c52bc4507cc15744817bc84e2b96\""
->>>>>>> e915ed09
     },
     "duckietown/dt-autolab-commons": {
         "Content": [
@@ -1639,11 +1571,7 @@
                 "protection_url": "https://api.github.com/repos/duckietown/dt-autolab-commons/branches/ente-staging/protection"
             }
         ],
-<<<<<<< HEAD
-        "ETag": "W/\"b38b8dc04e1c90e77a2f0b275bfc2640e141c2f40270f776063bb974f1105d88\""
-=======
         "ETag": "W/\"c216726973104349ad6519ad63d3bb53df7dac4b1cf17074bc44ce7a11378584\""
->>>>>>> e915ed09
     },
     "duckietown/dt-autolab-device-interface": {
         "Content": [
@@ -1733,11 +1661,7 @@
                 "protection_url": "https://api.github.com/repos/duckietown/dt-autolab-device-interface/branches/jason/protection"
             }
         ],
-<<<<<<< HEAD
-        "ETag": "W/\"cb772dbd37965548ce63c0a713292c41b474136920cef533991011dd4016ef03\""
-=======
         "ETag": "W/\"1189a9be37215569cfc892411330b9ad8f5ab19a067e69413a4d47913980c22e\""
->>>>>>> e915ed09
     },
     "duckietown/dt-autolab-localization": {
         "Content": [
@@ -1912,11 +1836,7 @@
                 "protection_url": "https://api.github.com/repos/duckietown/dt-autolab-localization/branches/ente-staging/protection"
             }
         ],
-<<<<<<< HEAD
-        "ETag": "W/\"ce824dd4c5017b8c55a9df85d45d1249be004a4012e85dc50450497b566f5a90\""
-=======
         "ETag": "W/\"b43a15e43c66ebc98d1fdd5c9bb339776273b5986c264c1efa332ba957d75f2c\""
->>>>>>> e915ed09
     },
     "duckietown/dt-autolab-proxy": {
         "Content": [
@@ -1989,11 +1909,7 @@
                 "protection_url": "https://api.github.com/repos/duckietown/dt-autolab-proxy/branches/ente-staging/protection"
             }
         ],
-<<<<<<< HEAD
-        "ETag": "W/\"433c70a04d224e8ecb88f53045c2f76173154bbbbc5ff5712c54469f6f71ec09\""
-=======
         "ETag": "W/\"83068257ff257ec208385142b6e23f98bf3652f73bd547e796fb85a2856fd4fb\""
->>>>>>> e915ed09
     },
     "duckietown/dt-base-environment": {
         "Content": [
@@ -2066,11 +1982,7 @@
                 "protection_url": "https://api.github.com/repos/duckietown/dt-base-environment/branches/ente-staging/protection"
             }
         ],
-<<<<<<< HEAD
-        "ETag": "W/\"dd0ab714bcd5ed00990de7ffa4d3a7061157a517134b5fedbd2e2df38a729876\""
-=======
         "ETag": "W/\"85f327580b1221a1d1fdf8bbbdbf93a798b3a4b757d120ad15ce8ad5d63eda29\""
->>>>>>> e915ed09
     },
     "duckietown/dt-car-interface": {
         "Content": [
@@ -2228,11 +2140,7 @@
                 "protection_url": "https://api.github.com/repos/duckietown/dt-car-interface/branches/old-ente/protection"
             }
         ],
-<<<<<<< HEAD
-        "ETag": "W/\"1bac769876a60b07b3384b88a58ead56e9e7199956baa12a50d872c7ea9c4306\""
-=======
         "ETag": "W/\"ba195ef81c7b58688ffce78ff903659f9fff6f6200c821929b30a9335c47452f\""
->>>>>>> e915ed09
     },
     "duckietown/dt-code-api": {
         "Content": [
@@ -2305,11 +2213,7 @@
                 "protection_url": "https://api.github.com/repos/duckietown/dt-code-api/branches/ente-staging/protection"
             }
         ],
-<<<<<<< HEAD
-        "ETag": "W/\"65951946091e9e9897962270e8184e958a86594deb75fe8d2f6b620579e30904\""
-=======
         "ETag": "W/\"a0f5711b9819f9ef418b02c4b9c1a315648946aa318b03a0b3e52532fbe94d82\""
->>>>>>> e915ed09
     },
     "duckietown/dt-commons": {
         "Content": [
@@ -2467,11 +2371,7 @@
                 "protection_url": "https://api.github.com/repos/duckietown/dt-commons/branches/old-ente/protection"
             }
         ],
-<<<<<<< HEAD
-        "ETag": "W/\"49ea16a5a1d27689affe88261927a5f2e4cf6052585a4a52e11ccbc33c6e791d\""
-=======
         "ETag": "W/\"575c39c9f242085cc860402e1d4a31500b5561693a313f99b44445d61cd27085\""
->>>>>>> e915ed09
     },
     "duckietown/dt-core": {
         "Content": [
@@ -2765,11 +2665,7 @@
                 "protection_url": "https://api.github.com/repos/duckietown/dt-core/branches/rectification-clusters/protection"
             }
         ],
-<<<<<<< HEAD
-        "ETag": "W/\"e590872b66cea1b2406c7001ffa21952bdf7c9cb5edcdad2005860200245246b\""
-=======
         "ETag": "W/\"4781992011cefedc5a06e95b1d19f5554d4eb771a00ec32c407f46c481adc40a\""
->>>>>>> e915ed09
     },
     "duckietown/dt-device-dashboard": {
         "Content": [
@@ -2842,11 +2738,7 @@
                 "protection_url": "https://api.github.com/repos/duckietown/dt-device-dashboard/branches/ente-staging/protection"
             }
         ],
-<<<<<<< HEAD
-        "ETag": "W/\"a973ea1b4f4bd3d9cf44d584be2788770bcf7d3877347bbd8f0526b9fbfd6dd0\""
-=======
         "ETag": "W/\"1a4b6d748d3b5e76ef117f949a6528efbfc56686f5e26ff893a03b212358db10\""
->>>>>>> e915ed09
     },
     "duckietown/dt-device-health": {
         "Content": [
@@ -2936,11 +2828,7 @@
                 "protection_url": "https://api.github.com/repos/duckietown/dt-device-health/branches/ente-staging/protection"
             }
         ],
-<<<<<<< HEAD
-        "ETag": "W/\"a5f98c0caea4a9f57c891dbb461bb413239a75bf0c1b940a4a18e085e360d7f1\""
-=======
         "ETag": "W/\"6204d676ebaa228b11fc7f4c704d3398a5733354438cd17101337a2ef9191cb0\""
->>>>>>> e915ed09
     },
     "duckietown/dt-device-online": {
         "Content": [
@@ -3030,11 +2918,7 @@
                 "protection_url": "https://api.github.com/repos/duckietown/dt-device-online/branches/ente-staging/protection"
             }
         ],
-<<<<<<< HEAD
-        "ETag": "W/\"afda8b6febb16deda4aa14c43003ce081e384c68aac0d5dea11fc59c9ecc2746\""
-=======
         "ETag": "W/\"b907409e057ba11f22f5ec6b87684518c543f247293833d5dae6de9c5ddad898\""
->>>>>>> e915ed09
     },
     "duckietown/dt-device-proxy": {
         "Content": [
@@ -3107,11 +2991,7 @@
                 "protection_url": "https://api.github.com/repos/duckietown/dt-device-proxy/branches/ente-staging/protection"
             }
         ],
-<<<<<<< HEAD
-        "ETag": "W/\"356ee61aeaf0b56902df448b91d5bbe09b299f8da9e8a27397f7be38dd69d5d8\""
-=======
         "ETag": "W/\"d087bc2687cf2d34b5aa854174a4748304fa8662f26881ab9bf5419d04f55885\""
->>>>>>> e915ed09
     },
     "duckietown/dt-drone-interface": {
         "Content": [
@@ -3218,11 +3098,7 @@
                 "protection_url": "https://api.github.com/repos/duckietown/dt-drone-interface/branches/jsn-dd21-pid-tmp/protection"
             }
         ],
-<<<<<<< HEAD
-        "ETag": "W/\"a46d72bcce498219ee58e3dba45eac7fae960e050698bf853ec61166d7953f14\""
-=======
         "ETag": "W/\"390ae340dcfaaea8a9f24edd567c2e881ee3b0c884de0201bca7317a8b8bc04e\""
->>>>>>> e915ed09
     },
     "duckietown/dt-duckiebot-fifos-bridge": {
         "Content": [
@@ -3346,11 +3222,7 @@
                 "protection_url": "https://api.github.com/repos/duckietown/dt-duckiebot-fifos-bridge/branches/v2/protection"
             }
         ],
-<<<<<<< HEAD
-        "ETag": "W/\"9f85e9fc49abb92053e923396f58d2874656b5c55f6db83d942419eb0d67ec2b\""
-=======
         "ETag": "W/\"8284249f4a14c5400c138278a3b9508a8bf553a24a60f42102d7e50a57743b16\""
->>>>>>> e915ed09
     },
     "duckietown/dt-duckiebot-interface": {
         "Content": [
@@ -3678,11 +3550,7 @@
                 "protection_url": "https://api.github.com/repos/duckietown/dt-duckiebot-interface/branches/shutdown_behaviors/protection"
             }
         ],
-<<<<<<< HEAD
-        "ETag": "W/\"ea61182a0307fec2bba7b0379172676b24f983078d9cd235931a922adff5e411\""
-=======
         "ETag": "W/\"7377892d637b164499950bfc0a16045f04746b051986edce0defd74ee5b66f83\""
->>>>>>> e915ed09
     },
     "duckietown/dt-files-api": {
         "Content": [
@@ -3755,11 +3623,7 @@
                 "protection_url": "https://api.github.com/repos/duckietown/dt-files-api/branches/ente-staging/protection"
             }
         ],
-<<<<<<< HEAD
-        "ETag": "W/\"a58044e886b989201f59bbeca558879807e569a6e84be556c5c09e998393847a\""
-=======
         "ETag": "W/\"3b90ca0f5db64d7f8b5413f6063097e805c4b284f6c434ed7e35f7a1d7146df7\""
->>>>>>> e915ed09
     },
     "duckietown/dt-firmware-upgrade": {
         "Content": [
@@ -3832,11 +3696,7 @@
                 "protection_url": "https://api.github.com/repos/duckietown/dt-firmware-upgrade/branches/ente-staging/protection"
             }
         ],
-<<<<<<< HEAD
-        "ETag": "W/\"ff5a533dc3395252f2c642afd4ee1bc17819562f94ab52c7f60f77ac53b22f20\""
-=======
         "ETag": "W/\"b9014d04ce70cd88bc5bce704fe93f785bba3a06dcd2d9ee2ad61b54b18df821\""
->>>>>>> e915ed09
     },
     "duckietown/dt-gui-tools": {
         "Content": [
@@ -4113,11 +3973,7 @@
                 "protection_url": "https://api.github.com/repos/duckietown/dt-gui-tools/branches/py3-fix/protection"
             }
         ],
-<<<<<<< HEAD
-        "ETag": "W/\"676d0de6c0cc0957f6f6ddff59d5aa7187615dd884eb49a380ef561183b5e7ac\""
-=======
         "ETag": "W/\"b97052ffeaa0fc6f0d12e467e862e4a2b7244e6f00d9c7d53b6c2da779744cb1\""
->>>>>>> e915ed09
     },
     "duckietown/dt-hardware-benchmark-backend": {
         "Content": [
@@ -4387,11 +4243,7 @@
                 "protection_url": "https://api.github.com/repos/duckietown/dt-machine-learning-base-environment/branches/ente-staging/protection"
             }
         ],
-<<<<<<< HEAD
-        "ETag": "W/\"3f53f79abdb78ec437afcf086b6087d8d8df5e07005a1de36da05ddb3c434d03\""
-=======
         "ETag": "W/\"bb71442e673458ea54117f5e808f14eea58bb8d7e289ba8d3e18f2148c11f2e5\""
->>>>>>> e915ed09
     },
     "duckietown/dt-machine-learning-base-pytorch": {
         "Content": [
@@ -4741,11 +4593,7 @@
                 "protection_url": "https://api.github.com/repos/duckietown/dt-ros-commons/branches/sth/protection"
             }
         ],
-<<<<<<< HEAD
-        "ETag": "W/\"29bdc92fed38645cbead0b476abac99b38bac863d72e091d92f195854b831823\""
-=======
         "ETag": "W/\"26402e54690edd43a8a7a8f17bf4b3b12b6122b2809eb1763e802882d6a1be29\""
->>>>>>> e915ed09
     },
     "duckietown/dt-rosbridge-websocket": {
         "Content": [
@@ -4852,11 +4700,7 @@
                 "protection_url": "https://api.github.com/repos/duckietown/dt-rosbridge-websocket/branches/master19/protection"
             }
         ],
-<<<<<<< HEAD
-        "ETag": "W/\"e90b2505687f2c0194ca4c7807f0be0e72236f5bab451690267a601710febd81\""
-=======
         "ETag": "W/\"c1d305a7622edd490f0f95c6680e07329719e5cacc984f9810420d3bd95599ed\""
->>>>>>> e915ed09
     },
     "duckietown/dt-statistics-server": {
         "Content": [
@@ -4912,11 +4756,7 @@
                 "protection_url": "https://api.github.com/repos/duckietown/dt-statistics-server/branches/daffy-staging/protection"
             }
         ],
-<<<<<<< HEAD
-        "ETag": "W/\"2d8d19a3b3d050ee427bbc89e5fd39be496f1342a801bc841475c38d0f86f867\""
-=======
         "ETag": "W/\"830879f380f5fcd9cdb095732c602f943faedc924c6bb3db34880710308fe610\""
->>>>>>> e915ed09
     },
     "duckietown/dt-system-monitor": {
         "Content": [
@@ -5023,11 +4863,7 @@
                 "protection_url": "https://api.github.com/repos/duckietown/dt-system-monitor/branches/vp-daffy/protection"
             }
         ],
-<<<<<<< HEAD
-        "ETag": "W/\"28070362f4692adcea1bd2b97c2ae55220bbda66591b8692426020c09d4c2bd7\""
-=======
         "ETag": "W/\"90b148c2a5a40c4f75c8fd2a83b74b70537cb7f39342238e66bc58853c13d8bb\""
->>>>>>> e915ed09
     },
     "duckietown/dt-vscode": {
         "Content": [
@@ -5280,11 +5116,7 @@
                 "protection_url": "https://api.github.com/repos/duckietown/duckietown-challenges-cli/branches/daffy-staging/protection"
             }
         ],
-<<<<<<< HEAD
-        "ETag": "W/\"0e2daffaf3b6ca9adc9849341ebd67d283c481c8f0d48cccc2ea40afc7dcd541\""
-=======
         "ETag": "W/\"0a648bb43a9e6af9712958bcb4b72e7126d80640e168c39a8f225a8bf9ce6dc2\""
->>>>>>> e915ed09
     },
     "duckietown/gym-duckietown": {
         "Content": [
@@ -5483,10 +5315,6 @@
                 "protection_url": "https://api.github.com/repos/duckietown/gym-duckietown/branches/texture-multisample/protection"
             }
         ],
-<<<<<<< HEAD
-        "ETag": "W/\"390ad882e590c1eb1267d6b595c4c306a7b1b656922d03562d2e221e99f71eef\""
-=======
         "ETag": "W/\"038b3fee7d620d9003f7e6cbb7e5ddaae65b9e0efa2d65b7fa9f1be47c3137f0\""
->>>>>>> e915ed09
     }
 }