--- conflicted
+++ resolved
@@ -701,65 +701,6 @@
             }
         ],
         "ETag": "W/\"5f1021933ef014f23aecb755e41b5746e41d7355f4b0cca09812607931f6f651\""
-<<<<<<< HEAD
-    },
-    "duckietown/book-instructor-manual": {
-        "Content": [
-            {
-                "commit": {
-                    "sha": "829550439e69934658b13777aed3056582fb46ac",
-                    "url": "https://api.github.com/repos/duckietown/book-instructor-manual/commits/829550439e69934658b13777aed3056582fb46ac"
-                },
-                "name": "daffy",
-                "protected": false,
-                "protection": {
-                    "enabled": false,
-                    "required_status_checks": {
-                        "checks": [],
-                        "contexts": [],
-                        "enforcement_level": "off"
-                    }
-                },
-                "protection_url": "https://api.github.com/repos/duckietown/book-instructor-manual/branches/daffy/protection"
-            },
-            {
-                "commit": {
-                    "sha": "48bfc9f9b422726cb9bf9859586500cf63cae630",
-                    "url": "https://api.github.com/repos/duckietown/book-instructor-manual/commits/48bfc9f9b422726cb9bf9859586500cf63cae630"
-                },
-                "name": "daffy-staging",
-                "protected": false,
-                "protection": {
-                    "enabled": false,
-                    "required_status_checks": {
-                        "checks": [],
-                        "contexts": [],
-                        "enforcement_level": "off"
-                    }
-                },
-                "protection_url": "https://api.github.com/repos/duckietown/book-instructor-manual/branches/daffy-staging/protection"
-            },
-            {
-                "commit": {
-                    "sha": "565ae80d59e8292635af15daad4d120d2205188f",
-                    "url": "https://api.github.com/repos/duckietown/book-instructor-manual/commits/565ae80d59e8292635af15daad4d120d2205188f"
-                },
-                "name": "main",
-                "protected": false,
-                "protection": {
-                    "enabled": false,
-                    "required_status_checks": {
-                        "checks": [],
-                        "contexts": [],
-                        "enforcement_level": "off"
-                    }
-                },
-                "protection_url": "https://api.github.com/repos/duckietown/book-instructor-manual/branches/main/protection"
-            }
-        ],
-        "ETag": "W/\"d21f106ea618f2a028f99a88e524a42f278db6a2ff0b112075df0ba50452872d\""
-=======
->>>>>>> 16828c22
     },
     "duckietown/book-opmanual-autolab": {
         "Content": [
@@ -940,13 +881,8 @@
             },
             {
                 "commit": {
-<<<<<<< HEAD
-                    "sha": "73cc3738dcf10dfff5e4a07c1695296a6c1bf27e",
-                    "url": "https://api.github.com/repos/duckietown/book-opmanual-duckiebot/commits/73cc3738dcf10dfff5e4a07c1695296a6c1bf27e"
-=======
                     "sha": "91fe6f8ebc8c9bcc7360fc87932f705e84816983",
                     "url": "https://api.github.com/repos/duckietown/book-opmanual-duckiebot/commits/91fe6f8ebc8c9bcc7360fc87932f705e84816983"
->>>>>>> 16828c22
                 },
                 "name": "daffy",
                 "protected": false,
@@ -962,13 +898,8 @@
             },
             {
                 "commit": {
-<<<<<<< HEAD
-                    "sha": "73cc3738dcf10dfff5e4a07c1695296a6c1bf27e",
-                    "url": "https://api.github.com/repos/duckietown/book-opmanual-duckiebot/commits/73cc3738dcf10dfff5e4a07c1695296a6c1bf27e"
-=======
                     "sha": "91fe6f8ebc8c9bcc7360fc87932f705e84816983",
                     "url": "https://api.github.com/repos/duckietown/book-opmanual-duckiebot/commits/91fe6f8ebc8c9bcc7360fc87932f705e84816983"
->>>>>>> 16828c22
                 },
                 "name": "daffy-staging",
                 "protected": false,
@@ -1204,11 +1135,7 @@
                 "protection_url": "https://api.github.com/repos/duckietown/book-opmanual-duckiebot/branches/troubleshooting-updates/protection"
             }
         ],
-<<<<<<< HEAD
-        "ETag": "W/\"928bc91372f82a27c35920bf407a8e06b67c3c89d2195f98c79591146b2ada20\""
-=======
         "ETag": "W/\"2c38c1325dda8726ebb60a660e6b10ac5284759a350179c4838eaee1160c6ca6\""
->>>>>>> 16828c22
     },
     "duckietown/book-opmanual-duckiedrone": {
         "Content": [
@@ -3211,13 +3138,8 @@
             },
             {
                 "commit": {
-<<<<<<< HEAD
-                    "sha": "7e21766cbf979818d5ef4c2336c92df85446d648",
-                    "url": "https://api.github.com/repos/duckietown/dt-base-environment/commits/7e21766cbf979818d5ef4c2336c92df85446d648"
-=======
                     "sha": "5e51a078774e7788db250c961d93bf3f799645b6",
                     "url": "https://api.github.com/repos/duckietown/dt-base-environment/commits/5e51a078774e7788db250c961d93bf3f799645b6"
->>>>>>> 16828c22
                 },
                 "name": "ente",
                 "protected": false,
@@ -3233,13 +3155,8 @@
             },
             {
                 "commit": {
-<<<<<<< HEAD
-                    "sha": "7e21766cbf979818d5ef4c2336c92df85446d648",
-                    "url": "https://api.github.com/repos/duckietown/dt-base-environment/commits/7e21766cbf979818d5ef4c2336c92df85446d648"
-=======
                     "sha": "5e51a078774e7788db250c961d93bf3f799645b6",
                     "url": "https://api.github.com/repos/duckietown/dt-base-environment/commits/5e51a078774e7788db250c961d93bf3f799645b6"
->>>>>>> 16828c22
                 },
                 "name": "ente-staging",
                 "protected": false,
@@ -3254,11 +3171,7 @@
                 "protection_url": "https://api.github.com/repos/duckietown/dt-base-environment/branches/ente-staging/protection"
             }
         ],
-<<<<<<< HEAD
-        "ETag": "W/\"f9952dfd58756e6d3f7b2257041616d026d95e8b6f53411ac09e5ec5c1f19cbb\""
-=======
         "ETag": "W/\"021256d3b65e12269066f42276fbee63f9ded2bec1e8c75ed2f7caf9050a5e59\""
->>>>>>> 16828c22
     },
     "duckietown/dt-car-interface": {
         "Content": [
@@ -3614,13 +3527,8 @@
             },
             {
                 "commit": {
-<<<<<<< HEAD
-                    "sha": "fc2bae3bb933a74c4b25e30bf00b4a0600b9f0ae",
-                    "url": "https://api.github.com/repos/duckietown/dt-commons/commits/fc2bae3bb933a74c4b25e30bf00b4a0600b9f0ae"
-=======
                     "sha": "71c68edb6a57e1b214ee8ee377cc117a7dd71211",
                     "url": "https://api.github.com/repos/duckietown/dt-commons/commits/71c68edb6a57e1b214ee8ee377cc117a7dd71211"
->>>>>>> 16828c22
                 },
                 "name": "ente",
                 "protected": false,
@@ -3636,13 +3544,8 @@
             },
             {
                 "commit": {
-<<<<<<< HEAD
-                    "sha": "fc2bae3bb933a74c4b25e30bf00b4a0600b9f0ae",
-                    "url": "https://api.github.com/repos/duckietown/dt-commons/commits/fc2bae3bb933a74c4b25e30bf00b4a0600b9f0ae"
-=======
                     "sha": "71c68edb6a57e1b214ee8ee377cc117a7dd71211",
                     "url": "https://api.github.com/repos/duckietown/dt-commons/commits/71c68edb6a57e1b214ee8ee377cc117a7dd71211"
->>>>>>> 16828c22
                 },
                 "name": "ente-staging",
                 "protected": false,
@@ -3674,8 +3577,7 @@
                 "protection_url": "https://api.github.com/repos/duckietown/dt-commons/branches/old-ente/protection"
             }
         ],
-<<<<<<< HEAD
-        "ETag": "W/\"0fcc2d47386d7780e226709bed8e14f444705f9aed7524a9e5668d4f9b49cbb0\""
+        "ETag": "W/\"2fa868f649d81c6819093bf4460b8949459a8654ac3b00195d0f93fd4a583615\""
     },
     "duckietown/dt-compose-commons": {
         "Content": [
@@ -3683,53 +3585,6 @@
                 "commit": {
                     "sha": "ef206775fea058526361a601283fca754d512448",
                     "url": "https://api.github.com/repos/duckietown/dt-compose-commons/commits/ef206775fea058526361a601283fca754d512448"
-                },
-                "name": "ente",
-                "protected": false,
-                "protection": {
-                    "enabled": false,
-                    "required_status_checks": {
-                        "checks": [],
-                        "contexts": [],
-                        "enforcement_level": "off"
-                    }
-                },
-                "protection_url": "https://api.github.com/repos/duckietown/dt-compose-commons/branches/ente/protection"
-            },
-            {
-                "commit": {
-                    "sha": "ef206775fea058526361a601283fca754d512448",
-                    "url": "https://api.github.com/repos/duckietown/dt-compose-commons/commits/ef206775fea058526361a601283fca754d512448"
-                },
-                "name": "ente-staging",
-                "protected": false,
-                "protection": {
-                    "enabled": false,
-                    "required_status_checks": {
-                        "checks": [],
-                        "contexts": [],
-                        "enforcement_level": "off"
-                    }
-                },
-                "protection_url": "https://api.github.com/repos/duckietown/dt-compose-commons/branches/ente-staging/protection"
-            }
-        ],
-        "ETag": "W/\"e2b50dfaed9082a7bc9def935ff76e4eb43ebd4cdac371da15ccac91e5b49f2f\""
-=======
-        "ETag": "W/\"2fa868f649d81c6819093bf4460b8949459a8654ac3b00195d0f93fd4a583615\""
->>>>>>> 16828c22
-    },
-    "duckietown/dt-compose-commons": {
-        "Content": [
-            {
-                "commit": {
-<<<<<<< HEAD
-                    "sha": "2895421071a7ea10dff56fc406d227e701a27dbf",
-                    "url": "https://api.github.com/repos/duckietown/dt-core/commits/2895421071a7ea10dff56fc406d227e701a27dbf"
-=======
-                    "sha": "ef206775fea058526361a601283fca754d512448",
-                    "url": "https://api.github.com/repos/duckietown/dt-compose-commons/commits/ef206775fea058526361a601283fca754d512448"
->>>>>>> 16828c22
                 },
                 "name": "ente",
                 "protected": false,
@@ -3954,13 +3809,8 @@
             },
             {
                 "commit": {
-<<<<<<< HEAD
-                    "sha": "f4864128551457cf365f1299b80eb208c54619fa",
-                    "url": "https://api.github.com/repos/duckietown/dt-core/commits/f4864128551457cf365f1299b80eb208c54619fa"
-=======
                     "sha": "0e2cdd8f25e43b5f160d7ef1f3453e65fee667d5",
                     "url": "https://api.github.com/repos/duckietown/dt-core/commits/0e2cdd8f25e43b5f160d7ef1f3453e65fee667d5"
->>>>>>> 16828c22
                 },
                 "name": "ente",
                 "protected": false,
@@ -4027,13 +3877,8 @@
             },
             {
                 "commit": {
-<<<<<<< HEAD
-                    "sha": "bae2f79433685607031e396b94656122b9f55df5",
-                    "url": "https://api.github.com/repos/duckietown/dt-core/commits/bae2f79433685607031e396b94656122b9f55df5"
-=======
                     "sha": "f0881244d95fc252d67cac98c85c54904a3432e3",
                     "url": "https://api.github.com/repos/duckietown/dt-core/commits/f0881244d95fc252d67cac98c85c54904a3432e3"
->>>>>>> 16828c22
                 },
                 "name": "ente-staging",
                 "protected": false,
@@ -4116,11 +3961,7 @@
                 "protection_url": "https://api.github.com/repos/duckietown/dt-core/branches/rectification-clusters/protection"
             }
         ],
-<<<<<<< HEAD
-        "ETag": "W/\"2ae6e21ec83f3d36ef7d138f0800f39a3d70e6af8895afe59c79f1651a3ee517\""
-=======
         "ETag": "W/\"7bade97a3fbfe08243bcf10241234a74489876a88940ded86339ddce6deabd04\""
->>>>>>> 16828c22
     },
     "duckietown/dt-device-dashboard": {
         "Content": [
@@ -4612,10 +4453,6 @@
                 "commit": {
                     "sha": "3e8759f3aa88ba27f757298afbfe921b3231fece",
                     "url": "https://api.github.com/repos/duckietown/dt-duckiebot-fifos-bridge/commits/3e8759f3aa88ba27f757298afbfe921b3231fece"
-<<<<<<< HEAD
-                },
-                "name": "old-ente",
-=======
                 },
                 "name": "old-ente",
                 "protected": false,
@@ -4640,31 +4477,15 @@
                     "url": "https://api.github.com/repos/duckietown/dt-duckiebot-interface/commits/1132f9010976e75ab9ebb0828ab04d68e8784288"
                 },
                 "name": "DTSW-4838-Fix-raspicam_node-ResourceNotFound",
->>>>>>> 16828c22
-                "protected": false,
-                "protection": {
-                    "enabled": false,
-                    "required_status_checks": {
-                        "checks": [],
-                        "contexts": [],
-                        "enforcement_level": "off"
-                    }
-                },
-<<<<<<< HEAD
-                "protection_url": "https://api.github.com/repos/duckietown/dt-duckiebot-fifos-bridge/branches/old-ente/protection"
-            }
-        ],
-        "ETag": "W/\"d3a58a2a5be0009fb04b325b643c0fc717d9ec6cbd1da9825027ab05f9a4cd44\""
-    },
-    "duckietown/dt-duckiebot-interface": {
-        "Content": [
-            {
-                "commit": {
-                    "sha": "1132f9010976e75ab9ebb0828ab04d68e8784288",
-                    "url": "https://api.github.com/repos/duckietown/dt-duckiebot-interface/commits/1132f9010976e75ab9ebb0828ab04d68e8784288"
-                },
-                "name": "DTSW-4838-Fix-raspicam_node-ResourceNotFound",
-=======
+                "protected": false,
+                "protection": {
+                    "enabled": false,
+                    "required_status_checks": {
+                        "checks": [],
+                        "contexts": [],
+                        "enforcement_level": "off"
+                    }
+                },
                 "protection_url": "https://api.github.com/repos/duckietown/dt-duckiebot-interface/branches/DTSW-4838-Fix-raspicam_node-ResourceNotFound/protection"
             },
             {
@@ -4673,25 +4494,6 @@
                     "url": "https://api.github.com/repos/duckietown/dt-duckiebot-interface/commits/7397c82477294c68a3ac6fc7cb63e4f8a411c09d"
                 },
                 "name": "DTSW-4870-tentative-create-service-for-betaflight-sitl-startup",
->>>>>>> 16828c22
-                "protected": false,
-                "protection": {
-                    "enabled": false,
-                    "required_status_checks": {
-                        "checks": [],
-                        "contexts": [],
-                        "enforcement_level": "off"
-                    }
-                },
-<<<<<<< HEAD
-                "protection_url": "https://api.github.com/repos/duckietown/dt-duckiebot-interface/branches/DTSW-4838-Fix-raspicam_node-ResourceNotFound/protection"
-            },
-            {
-                "commit": {
-                    "sha": "7397c82477294c68a3ac6fc7cb63e4f8a411c09d",
-                    "url": "https://api.github.com/repos/duckietown/dt-duckiebot-interface/commits/7397c82477294c68a3ac6fc7cb63e4f8a411c09d"
-                },
-                "name": "DTSW-4870-tentative-create-service-for-betaflight-sitl-startup",
                 "protected": false,
                 "protection": {
                     "enabled": false,
@@ -4705,12 +4507,6 @@
             },
             {
                 "commit": {
-=======
-                "protection_url": "https://api.github.com/repos/duckietown/dt-duckiebot-interface/branches/DTSW-4870-tentative-create-service-for-betaflight-sitl-startup/protection"
-            },
-            {
-                "commit": {
->>>>>>> 16828c22
                     "sha": "9eb984c54911aec9e3809bdb51e177a7fe085787",
                     "url": "https://api.github.com/repos/duckietown/dt-duckiebot-interface/commits/9eb984c54911aec9e3809bdb51e177a7fe085787"
                 },
@@ -4847,13 +4643,8 @@
             },
             {
                 "commit": {
-<<<<<<< HEAD
-                    "sha": "1726efb4d0f7de56d31ac224b56a31caa76a6122",
-                    "url": "https://api.github.com/repos/duckietown/dt-duckiebot-interface/commits/1726efb4d0f7de56d31ac224b56a31caa76a6122"
-=======
                     "sha": "878398e33c8e2cb0daeaeb562fc5267f1e3a08e3",
                     "url": "https://api.github.com/repos/duckietown/dt-duckiebot-interface/commits/878398e33c8e2cb0daeaeb562fc5267f1e3a08e3"
->>>>>>> 16828c22
                 },
                 "name": "ente",
                 "protected": false,
@@ -4869,13 +4660,8 @@
             },
             {
                 "commit": {
-<<<<<<< HEAD
-                    "sha": "1726efb4d0f7de56d31ac224b56a31caa76a6122",
-                    "url": "https://api.github.com/repos/duckietown/dt-duckiebot-interface/commits/1726efb4d0f7de56d31ac224b56a31caa76a6122"
-=======
                     "sha": "878398e33c8e2cb0daeaeb562fc5267f1e3a08e3",
                     "url": "https://api.github.com/repos/duckietown/dt-duckiebot-interface/commits/878398e33c8e2cb0daeaeb562fc5267f1e3a08e3"
->>>>>>> 16828c22
                 },
                 "name": "ente-staging",
                 "protected": false,
@@ -4958,11 +4744,7 @@
                 "protection_url": "https://api.github.com/repos/duckietown/dt-duckiebot-interface/branches/old-ente/protection"
             }
         ],
-<<<<<<< HEAD
-        "ETag": "W/\"bfbea3d070945613d47eac89990c2dd0d5161e460b92c8ea1e98816838e58ce5\""
-=======
         "ETag": "W/\"021eb31703ffd0803cfdca66d1d3dd95bed0eb3dab291b28a1d5d2adeda860f3\""
->>>>>>> 16828c22
     },
     "duckietown/dt-duckiematrix": {
         "Content": [
@@ -5019,13 +4801,8 @@
             },
             {
                 "commit": {
-<<<<<<< HEAD
-                    "sha": "1e5475a850fa65653fd9c66fea6558e7919a839a",
-                    "url": "https://api.github.com/repos/duckietown/dt-duckiematrix/commits/1e5475a850fa65653fd9c66fea6558e7919a839a"
-=======
                     "sha": "6dfcc3ed2caa1e79d413cf906161688b187e851c",
                     "url": "https://api.github.com/repos/duckietown/dt-duckiematrix/commits/6dfcc3ed2caa1e79d413cf906161688b187e851c"
->>>>>>> 16828c22
                 },
                 "name": "ente",
                 "protected": false,
@@ -5142,11 +4919,7 @@
                 "protection_url": "https://api.github.com/repos/duckietown/dt-duckiematrix/branches/v4/protection"
             }
         ],
-<<<<<<< HEAD
-        "ETag": "W/\"941ff6c0a97444cb1fc936aac74520deafa45521ae498997f2310d943a17731d\""
-=======
         "ETag": "W/\"f7840d7d4e68c8c2476d1bbf92d769881c6388fa95272ceca9602613883418da\""
->>>>>>> 16828c22
     },
     "duckietown/dt-files-api": {
         "Content": [
@@ -5672,13 +5445,8 @@
             },
             {
                 "commit": {
-<<<<<<< HEAD
-                    "sha": "6921ad1fbffbe754308d3fc05f78e750b833ab58",
-                    "url": "https://api.github.com/repos/duckietown/dt-gui-tools/commits/6921ad1fbffbe754308d3fc05f78e750b833ab58"
-=======
                     "sha": "66ac0c4b39ae2db299e8a0a0a339b5674cf65b75",
                     "url": "https://api.github.com/repos/duckietown/dt-gui-tools/commits/66ac0c4b39ae2db299e8a0a0a339b5674cf65b75"
->>>>>>> 16828c22
                 },
                 "name": "ente",
                 "protected": false,
@@ -5694,13 +5462,8 @@
             },
             {
                 "commit": {
-<<<<<<< HEAD
-                    "sha": "6921ad1fbffbe754308d3fc05f78e750b833ab58",
-                    "url": "https://api.github.com/repos/duckietown/dt-gui-tools/commits/6921ad1fbffbe754308d3fc05f78e750b833ab58"
-=======
                     "sha": "66ac0c4b39ae2db299e8a0a0a339b5674cf65b75",
                     "url": "https://api.github.com/repos/duckietown/dt-gui-tools/commits/66ac0c4b39ae2db299e8a0a0a339b5674cf65b75"
->>>>>>> 16828c22
                 },
                 "name": "ente-staging",
                 "protected": false,
@@ -5732,11 +5495,7 @@
                 "protection_url": "https://api.github.com/repos/duckietown/dt-gui-tools/branches/py3-fix/protection"
             }
         ],
-<<<<<<< HEAD
-        "ETag": "W/\"8b05e74ef3c2b1a41dad44e97e4de516cbd609dd69d7c6a055e69a78ee216376\""
-=======
         "ETag": "W/\"2168cae559b57060220eda7433ff0f280c9f6ae8445697a8aab6aff7e0f25126\""
->>>>>>> 16828c22
     },
     "duckietown/dt-hardware-benchmark-backend": {
         "Content": [
@@ -6160,8 +5919,6 @@
             }
         ],
         "ETag": "W/\"4435a8400566647578b74d7036f0a8d99c0d9a1021197f4cdc71d6f6d5186422\""
-<<<<<<< HEAD
-=======
     },
     "duckietown/dt-legacy-py38-environment": {
         "Content": [
@@ -6201,7 +5958,6 @@
             }
         ],
         "ETag": "W/\"bd2ec44d5970c4c43401bac766f0920d6aca208d32a553317b6410a6a6c563e7\""
->>>>>>> 16828c22
     },
     "duckietown/dt-machine-learning-base-environment": {
         "Content": [
@@ -6370,13 +6126,8 @@
         "Content": [
             {
                 "commit": {
-<<<<<<< HEAD
-                    "sha": "9cd831699dae644faba7cd800832d7172804b6e6",
-                    "url": "https://api.github.com/repos/duckietown/dt-ros-commons/commits/9cd831699dae644faba7cd800832d7172804b6e6"
-=======
                     "sha": "d8faddb64fdcb7fa5922cc8e061697fc34fad994",
                     "url": "https://api.github.com/repos/duckietown/dt-ros-commons/commits/d8faddb64fdcb7fa5922cc8e061697fc34fad994"
->>>>>>> 16828c22
                 },
                 "name": "daffy",
                 "protected": false,
@@ -6511,13 +6262,8 @@
             },
             {
                 "commit": {
-<<<<<<< HEAD
-                    "sha": "9cd831699dae644faba7cd800832d7172804b6e6",
-                    "url": "https://api.github.com/repos/duckietown/dt-ros-commons/commits/9cd831699dae644faba7cd800832d7172804b6e6"
-=======
                     "sha": "e1bc523e1f57d2f0ee816a85067fb21a4d46930a",
                     "url": "https://api.github.com/repos/duckietown/dt-ros-commons/commits/e1bc523e1f57d2f0ee816a85067fb21a4d46930a"
->>>>>>> 16828c22
                 },
                 "name": "daffy-staging",
                 "protected": false,
@@ -6567,13 +6313,8 @@
             },
             {
                 "commit": {
-<<<<<<< HEAD
-                    "sha": "67f9f064a4e2a280aaaa8c203707a41bbab9384a",
-                    "url": "https://api.github.com/repos/duckietown/dt-ros-commons/commits/67f9f064a4e2a280aaaa8c203707a41bbab9384a"
-=======
                     "sha": "b66973cdb63ff09c3615dae4d276b71e0f3a6e51",
                     "url": "https://api.github.com/repos/duckietown/dt-ros-commons/commits/b66973cdb63ff09c3615dae4d276b71e0f3a6e51"
->>>>>>> 16828c22
                 },
                 "name": "ente",
                 "protected": false,
@@ -6606,13 +6347,8 @@
             },
             {
                 "commit": {
-<<<<<<< HEAD
-                    "sha": "67f9f064a4e2a280aaaa8c203707a41bbab9384a",
-                    "url": "https://api.github.com/repos/duckietown/dt-ros-commons/commits/67f9f064a4e2a280aaaa8c203707a41bbab9384a"
-=======
                     "sha": "b66973cdb63ff09c3615dae4d276b71e0f3a6e51",
                     "url": "https://api.github.com/repos/duckietown/dt-ros-commons/commits/b66973cdb63ff09c3615dae4d276b71e0f3a6e51"
->>>>>>> 16828c22
                 },
                 "name": "ente-staging",
                 "protected": false,
@@ -6712,9 +6448,6 @@
                 "protection_url": "https://api.github.com/repos/duckietown/dt-ros-commons/branches/sth/protection"
             }
         ],
-<<<<<<< HEAD
-        "ETag": "W/\"21f7f2da01b6a002ee4394d0b2c8aed18c49f28b28dc761b8fab791959d210b2\""
-=======
         "ETag": "W/\"9114471c007555b9d8f548aa10c0c451f03d4ea22b42eeaab6704181e97beb19\""
     },
     "duckietown/dt-ros-interface": {
@@ -6755,7 +6488,6 @@
             }
         ],
         "ETag": "W/\"2d5d2a5c2eb727f3a09a11621a192a89ef28c7984a81bd8e0acf43fc4a46f95e\""
->>>>>>> 16828c22
     },
     "duckietown/dt-rosbridge-websocket": {
         "Content": [
@@ -7595,13 +7327,8 @@
             },
             {
                 "commit": {
-<<<<<<< HEAD
-                    "sha": "8a7df296eb582426d3b985eb8e9a90a6d2560ebe",
-                    "url": "https://api.github.com/repos/duckietown/duckietown-shell/commits/8a7df296eb582426d3b985eb8e9a90a6d2560ebe"
-=======
                     "sha": "4540d3037aeae30def371428616e51a1f8c2fe9b",
                     "url": "https://api.github.com/repos/duckietown/duckietown-shell/commits/4540d3037aeae30def371428616e51a1f8c2fe9b"
->>>>>>> 16828c22
                 },
                 "name": "v6",
                 "protected": false,
@@ -7616,11 +7343,7 @@
                 "protection_url": "https://api.github.com/repos/duckietown/duckietown-shell/branches/v6/protection"
             }
         ],
-<<<<<<< HEAD
-        "ETag": "W/\"ca61c7539a815c13d206a593420a2a14d72ae6fccea48f26ec231b9293d082ab\""
-=======
         "ETag": "W/\"b7b71c132729c9acf449186fb7462fdf087ab9e4b94eb99f378f88f22701c055\""
->>>>>>> 16828c22
     },
     "duckietown/duckietown-shell-commands": {
         "Content": [
@@ -7711,27 +7434,36 @@
             },
             {
                 "commit": {
-<<<<<<< HEAD
+                    "sha": "c69139d0c87dbe31ade25e4fd75f8b86c693a8a5",
+                    "url": "https://api.github.com/repos/duckietown/duckietown-shell-commands/commits/c69139d0c87dbe31ade25e4fd75f8b86c693a8a5"
+                },
+                "name": "add-logging-dir",
+                "protected": false,
+                "protection": {
+                    "enabled": false,
+                    "required_status_checks": {
+                        "checks": [],
+                        "contexts": [],
+                        "enforcement_level": "off"
+                    }
+                },
+                "protection_url": "https://api.github.com/repos/duckietown/duckietown-shell-commands/branches/add-logging-dir/protection"
+            },
+            {
+                "commit": {
                     "sha": "9649995e8a03589d866a2bd3692f07f7bb72c5f8",
                     "url": "https://api.github.com/repos/duckietown/duckietown-shell-commands/commits/9649995e8a03589d866a2bd3692f07f7bb72c5f8"
                 },
                 "name": "bug-fix-hardcoded-batt-ver",
-=======
-                    "sha": "c69139d0c87dbe31ade25e4fd75f8b86c693a8a5",
-                    "url": "https://api.github.com/repos/duckietown/duckietown-shell-commands/commits/c69139d0c87dbe31ade25e4fd75f8b86c693a8a5"
-                },
-                "name": "add-logging-dir",
->>>>>>> 16828c22
-                "protected": false,
-                "protection": {
-                    "enabled": false,
-                    "required_status_checks": {
-                        "checks": [],
-                        "contexts": [],
-                        "enforcement_level": "off"
-                    }
-                },
-<<<<<<< HEAD
+                "protected": false,
+                "protection": {
+                    "enabled": false,
+                    "required_status_checks": {
+                        "checks": [],
+                        "contexts": [],
+                        "enforcement_level": "off"
+                    }
+                },
                 "protection_url": "https://api.github.com/repos/duckietown/duckietown-shell-commands/branches/bug-fix-hardcoded-batt-ver/protection"
             },
             {
@@ -7740,58 +7472,16 @@
                     "url": "https://api.github.com/repos/duckietown/duckietown-shell-commands/commits/44fd25d31fad1735f86f70ece2402bc63f6218b5"
                 },
                 "name": "circleci-project-setup",
-=======
-                "protection_url": "https://api.github.com/repos/duckietown/duckietown-shell-commands/branches/add-logging-dir/protection"
-            },
-            {
-                "commit": {
-                    "sha": "9649995e8a03589d866a2bd3692f07f7bb72c5f8",
-                    "url": "https://api.github.com/repos/duckietown/duckietown-shell-commands/commits/9649995e8a03589d866a2bd3692f07f7bb72c5f8"
-                },
-                "name": "bug-fix-hardcoded-batt-ver",
->>>>>>> 16828c22
-                "protected": false,
-                "protection": {
-                    "enabled": false,
-                    "required_status_checks": {
-                        "checks": [],
-                        "contexts": [],
-                        "enforcement_level": "off"
-                    }
-                },
-<<<<<<< HEAD
+                "protected": false,
+                "protection": {
+                    "enabled": false,
+                    "required_status_checks": {
+                        "checks": [],
+                        "contexts": [],
+                        "enforcement_level": "off"
+                    }
+                },
                 "protection_url": "https://api.github.com/repos/duckietown/duckietown-shell-commands/branches/circleci-project-setup/protection"
-            },
-            {
-                "commit": {
-                    "sha": "17847f03e02f177778e58ff6068cf9cb16d5d459",
-                    "url": "https://api.github.com/repos/duckietown/duckietown-shell-commands/commits/17847f03e02f177778e58ff6068cf9cb16d5d459"
-                },
-                "name": "daffy",
-=======
-                "protection_url": "https://api.github.com/repos/duckietown/duckietown-shell-commands/branches/bug-fix-hardcoded-batt-ver/protection"
-            },
-            {
-                "commit": {
-                    "sha": "44fd25d31fad1735f86f70ece2402bc63f6218b5",
-                    "url": "https://api.github.com/repos/duckietown/duckietown-shell-commands/commits/44fd25d31fad1735f86f70ece2402bc63f6218b5"
-                },
-                "name": "circleci-project-setup",
->>>>>>> 16828c22
-                "protected": false,
-                "protection": {
-                    "enabled": false,
-                    "required_status_checks": {
-                        "checks": [],
-                        "contexts": [],
-                        "enforcement_level": "off"
-                    }
-                },
-<<<<<<< HEAD
-                "protection_url": "https://api.github.com/repos/duckietown/duckietown-shell-commands/branches/daffy/protection"
-=======
-                "protection_url": "https://api.github.com/repos/duckietown/duckietown-shell-commands/branches/circleci-project-setup/protection"
->>>>>>> 16828c22
             },
             {
                 "commit": {
@@ -7829,8 +7519,6 @@
             },
             {
                 "commit": {
-<<<<<<< HEAD
-=======
                     "sha": "7876a0e9941073cb14ad2fe3b1c5731bd7f0fcdb",
                     "url": "https://api.github.com/repos/duckietown/duckietown-shell-commands/commits/7876a0e9941073cb14ad2fe3b1c5731bd7f0fcdb"
                 },
@@ -7848,7 +7536,6 @@
             },
             {
                 "commit": {
->>>>>>> 16828c22
                     "sha": "1f94d26e1f44a1f16a11cff7c765b79edb10f63a",
                     "url": "https://api.github.com/repos/duckietown/duckietown-shell-commands/commits/1f94d26e1f44a1f16a11cff7c765b79edb10f63a"
                 },
@@ -8104,13 +7791,8 @@
             },
             {
                 "commit": {
-<<<<<<< HEAD
-                    "sha": "17847f03e02f177778e58ff6068cf9cb16d5d459",
-                    "url": "https://api.github.com/repos/duckietown/duckietown-shell-commands/commits/17847f03e02f177778e58ff6068cf9cb16d5d459"
-=======
                     "sha": "be4cdbfa6b628c9b2e1ffba2e18502be2a404eaf",
                     "url": "https://api.github.com/repos/duckietown/duckietown-shell-commands/commits/be4cdbfa6b628c9b2e1ffba2e18502be2a404eaf"
->>>>>>> 16828c22
                 },
                 "name": "daffy-staging",
                 "protected": false,
@@ -8160,8 +7842,6 @@
             },
             {
                 "commit": {
-<<<<<<< HEAD
-=======
                     "sha": "dc475001438b1fae6a55af1e67a9f6e0518492f4",
                     "url": "https://api.github.com/repos/duckietown/duckietown-shell-commands/commits/dc475001438b1fae6a55af1e67a9f6e0518492f4"
                 },
@@ -8179,7 +7859,6 @@
             },
             {
                 "commit": {
->>>>>>> 16828c22
                     "sha": "e9de50fa7d8f7709a6c1d04e09dc3d6580cf3ff3",
                     "url": "https://api.github.com/repos/duckietown/duckietown-shell-commands/commits/e9de50fa7d8f7709a6c1d04e09dc3d6580cf3ff3"
                 },
@@ -8214,13 +7893,8 @@
             },
             {
                 "commit": {
-<<<<<<< HEAD
-                    "sha": "48bef92a3f39b68253e33760f38bf7bebbc10d69",
-                    "url": "https://api.github.com/repos/duckietown/duckietown-shell-commands/commits/48bef92a3f39b68253e33760f38bf7bebbc10d69"
-=======
                     "sha": "7af20ab49d589ab28daa7a5990b9d57f8325a917",
                     "url": "https://api.github.com/repos/duckietown/duckietown-shell-commands/commits/7af20ab49d589ab28daa7a5990b9d57f8325a917"
->>>>>>> 16828c22
                 },
                 "name": "ente",
                 "protected": false,
@@ -8270,13 +7944,8 @@
             },
             {
                 "commit": {
-<<<<<<< HEAD
-                    "sha": "6163a7a4f16555f4e24da93c3436b9525eb88a82",
-                    "url": "https://api.github.com/repos/duckietown/duckietown-shell-commands/commits/6163a7a4f16555f4e24da93c3436b9525eb88a82"
-=======
                     "sha": "4287a71c21c7d54acdb575832f2d08ab590d8caa",
                     "url": "https://api.github.com/repos/duckietown/duckietown-shell-commands/commits/4287a71c21c7d54acdb575832f2d08ab590d8caa"
->>>>>>> 16828c22
                 },
                 "name": "ente-staging",
                 "protected": false,
@@ -8394,13 +8063,8 @@
             },
             {
                 "commit": {
-<<<<<<< HEAD
-                    "sha": "4aa79c3f5ee82f01a2486d7bafa64092bdb3975f",
-                    "url": "https://api.github.com/repos/duckietown/duckietown-shell-commands/commits/4aa79c3f5ee82f01a2486d7bafa64092bdb3975f"
-=======
                     "sha": "cb7eb6227016ae4d9f52a1233cafc50a74491f7d",
                     "url": "https://api.github.com/repos/duckietown/duckietown-shell-commands/commits/cb7eb6227016ae4d9f52a1233cafc50a74491f7d"
->>>>>>> 16828c22
                 },
                 "name": "v6",
                 "protected": false,
@@ -8415,11 +8079,7 @@
                 "protection_url": "https://api.github.com/repos/duckietown/duckietown-shell-commands/branches/v6/protection"
             }
         ],
-<<<<<<< HEAD
-        "ETag": "W/\"72bfe01bd721f8d38965197cb8742d71da8ef13507535be53198e777693d0c18\""
-=======
         "ETag": "W/\"bd1223c00b615c5ed0049f9684a480f28a8e7c8bafb0b500764d7e9ee4fa6fd3\""
->>>>>>> 16828c22
     },
     "duckietown/gym-duckietown": {
         "Content": [
