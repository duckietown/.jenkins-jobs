--- conflicted
+++ resolved
@@ -98,94 +98,6 @@
         "Content": [
             {
                 "commit": {
-<<<<<<< HEAD
-                    "sha": "61a994c7dde8e29e1ea346aae06ee76e8f9c5735",
-                    "url": "https://api.github.com/repos/duckietown/book-course-intro-to-drones/commits/61a994c7dde8e29e1ea346aae06ee76e8f9c5735"
-                },
-                "name": "DTSW-2493-Part-2-Networking",
-                "protected": false,
-                "protection": {
-                    "enabled": false,
-                    "required_status_checks": {
-                        "checks": [],
-                        "contexts": [],
-                        "enforcement_level": "off"
-                    }
-                },
-                "protection_url": "https://api.github.com/repos/duckietown/book-course-intro-to-drones/branches/DTSW-2493-Part-2-Networking/protection"
-            },
-            {
-                "commit": {
-                    "sha": "7ed5f056401d9584c150a4407c30bfd85a966bc6",
-                    "url": "https://api.github.com/repos/duckietown/book-course-intro-to-drones/commits/7ed5f056401d9584c150a4407c30bfd85a966bc6"
-                },
-                "name": "DTSW-2794-middleware",
-                "protected": false,
-                "protection": {
-                    "enabled": false,
-                    "required_status_checks": {
-                        "checks": [],
-                        "contexts": [],
-                        "enforcement_level": "off"
-                    }
-                },
-                "protection_url": "https://api.github.com/repos/duckietown/book-course-intro-to-drones/branches/DTSW-2794-middleware/protection"
-            },
-            {
-                "commit": {
-                    "sha": "41d917751bec5350c3e4d8c6be30aac8830c609b",
-                    "url": "https://api.github.com/repos/duckietown/book-course-intro-to-drones/commits/41d917751bec5350c3e4d8c6be30aac8830c609b"
-                },
-                "name": "DTSW-2796-part-f-pid-controller",
-                "protected": false,
-                "protection": {
-                    "enabled": false,
-                    "required_status_checks": {
-                        "checks": [],
-                        "contexts": [],
-                        "enforcement_level": "off"
-                    }
-                },
-                "protection_url": "https://api.github.com/repos/duckietown/book-course-intro-to-drones/branches/DTSW-2796-part-f-pid-controller/protection"
-            },
-            {
-                "commit": {
-                    "sha": "fa1c907c82c6ac8627ff0822b8af3d62b696b9a9",
-                    "url": "https://api.github.com/repos/duckietown/book-course-intro-to-drones/commits/fa1c907c82c6ac8627ff0822b8af3d62b696b9a9"
-                },
-                "name": "DTSW-2797-part-g-ukf",
-                "protected": false,
-                "protection": {
-                    "enabled": false,
-                    "required_status_checks": {
-                        "checks": [],
-                        "contexts": [],
-                        "enforcement_level": "off"
-                    }
-                },
-                "protection_url": "https://api.github.com/repos/duckietown/book-course-intro-to-drones/branches/DTSW-2797-part-g-ukf/protection"
-            },
-            {
-                "commit": {
-                    "sha": "f7a2a5a8457a1333293d9c0e34e5b4a0c9f1ee32",
-                    "url": "https://api.github.com/repos/duckietown/book-course-intro-to-drones/commits/f7a2a5a8457a1333293d9c0e34e5b4a0c9f1ee32"
-                },
-                "name": "DTSW-2798-part-h-localization-and-slam",
-                "protected": false,
-                "protection": {
-                    "enabled": false,
-                    "required_status_checks": {
-                        "checks": [],
-                        "contexts": [],
-                        "enforcement_level": "off"
-                    }
-                },
-                "protection_url": "https://api.github.com/repos/duckietown/book-course-intro-to-drones/branches/DTSW-2798-part-h-localization-and-slam/protection"
-            },
-            {
-                "commit": {
-=======
->>>>>>> c0f44818
                     "sha": "b3d7e5679848fcf1d28cd205ea9d2d8401a6d28b",
                     "url": "https://api.github.com/repos/duckietown/book-course-intro-to-drones/commits/b3d7e5679848fcf1d28cd205ea9d2d8401a6d28b"
                 },
@@ -203,13 +115,8 @@
             },
             {
                 "commit": {
-<<<<<<< HEAD
-                    "sha": "ee175d897528ab5248daa1f6d9860c4c20a9bba8",
-                    "url": "https://api.github.com/repos/duckietown/book-course-intro-to-drones/commits/ee175d897528ab5248daa1f6d9860c4c20a9bba8"
-=======
                     "sha": "6db81d8f7c0ad94689d71597fa9512effb8d9aeb",
                     "url": "https://api.github.com/repos/duckietown/book-course-intro-to-drones/commits/6db81d8f7c0ad94689d71597fa9512effb8d9aeb"
->>>>>>> c0f44818
                 },
                 "name": "daffy-staging",
                 "protected": false,
@@ -258,11 +165,7 @@
                 "protection_url": "https://api.github.com/repos/duckietown/book-course-intro-to-drones/branches/ente-staging/protection"
             }
         ],
-<<<<<<< HEAD
-        "ETag": "W/\"13d4cd4274f42157bbb13cd9a463003e978d12830b039dddca7a69d8795fd8af\""
-=======
         "ETag": "W/\"f9731e37320a06965009a632655530c6a123de16a86d3eeb6d2cb15748aecd48\""
->>>>>>> c0f44818
     },
     "duckietown/book-devmanual-docs": {
         "Content": [
@@ -403,11 +306,7 @@
                 "protection_url": "https://api.github.com/repos/duckietown/book-devmanual-docs/branches/revert-6-DTSW-2688-Remove-deprecated-admonitions-and-add-guidelines/protection"
             }
         ],
-<<<<<<< HEAD
-        "ETag": "W/\"79646d234ed80ba09a741d63c4b23770fde6e8e3c8a55a317c32e864372fb251\""
-=======
         "ETag": "W/\"88b77e2ba550af105fce7bd22803facd889ee3eed69991807cd7738cc9d405e2\""
->>>>>>> c0f44818
     },
     "duckietown/book-devmanual-lx": {
         "Content": [
@@ -497,11 +396,7 @@
                 "protection_url": "https://api.github.com/repos/duckietown/book-devmanual-lx/branches/ente-staging/protection"
             }
         ],
-<<<<<<< HEAD
-        "ETag": "W/\"9ee95aca22209014d947d162fa920e5f20094b998c5ee8d12552012c9a15546b\""
-=======
         "ETag": "W/\"8ca8932f9cb8ff456ea61272a8ae779c6f94a64eeefcb0bb9a9b45471b6f5770\""
->>>>>>> c0f44818
     },
     "duckietown/book-devmanual-shell": {
         "Content": [
@@ -732,11 +627,7 @@
                 "protection_url": "https://api.github.com/repos/duckietown/book-devmanual-software/branches/ente-staging/protection"
             }
         ],
-<<<<<<< HEAD
-        "ETag": "W/\"6b02b180edf58e0f7c649d85761797b48cf8cec356ae33bd32c6e4ace4932ffa\""
-=======
         "ETag": "W/\"6217b03b8ef44ecd54563533237470f1d45df22cac0f3713f35ed38aa8078548\""
->>>>>>> c0f44818
     },
     "duckietown/book-opmanual-autolab": {
         "Content": [
@@ -776,13 +667,8 @@
             },
             {
                 "commit": {
-<<<<<<< HEAD
-                    "sha": "9e5d4e920c410f3cd9e6afcf77a552e4b8c60241",
-                    "url": "https://api.github.com/repos/duckietown/book-opmanual-autolab/commits/9e5d4e920c410f3cd9e6afcf77a552e4b8c60241"
-=======
                     "sha": "2a6e2bd53b5a7bc452cfd62b769eb16c209f165b",
                     "url": "https://api.github.com/repos/duckietown/book-opmanual-autolab/commits/2a6e2bd53b5a7bc452cfd62b769eb16c209f165b"
->>>>>>> c0f44818
                 },
                 "name": "ente",
                 "protected": false,
@@ -814,11 +700,7 @@
                 "protection_url": "https://api.github.com/repos/duckietown/book-opmanual-autolab/branches/ente-staging/protection"
             }
         ],
-<<<<<<< HEAD
-        "ETag": "W/\"b48d4e327bea149a8a2146077fcff4555401343723128141aff08965dd9d84dd\""
-=======
         "ETag": "W/\"93c4c0a128b799a0c0400512c8a49c1cb2fb009b6d91e0e1d99225751c3e8e02\""
->>>>>>> c0f44818
     },
     "duckietown/book-opmanual-duckiebot": {
         "Content": [
@@ -875,10 +757,6 @@
             },
             {
                 "commit": {
-<<<<<<< HEAD
-                    "sha": "6debba40692019567f1179840d6b44c81974e0e6",
-                    "url": "https://api.github.com/repos/duckietown/book-opmanual-duckiebot/commits/6debba40692019567f1179840d6b44c81974e0e6"
-=======
                     "sha": "e6ad5d89e9b69a4f1d34155f4fc40658e2df44c1",
                     "url": "https://api.github.com/repos/duckietown/book-opmanual-duckiebot/commits/e6ad5d89e9b69a4f1d34155f4fc40658e2df44c1"
                 },
@@ -898,7 +776,6 @@
                 "commit": {
                     "sha": "c4e4585364048e6b3aa3c90e38747a4b0dc170a9",
                     "url": "https://api.github.com/repos/duckietown/book-opmanual-duckiebot/commits/c4e4585364048e6b3aa3c90e38747a4b0dc170a9"
->>>>>>> c0f44818
                 },
                 "name": "daffy-staging",
                 "protected": false,
@@ -914,13 +791,8 @@
             },
             {
                 "commit": {
-<<<<<<< HEAD
-                    "sha": "eb85727b52e066c13a7672df5dc03a464ce0d1e0",
-                    "url": "https://api.github.com/repos/duckietown/book-opmanual-duckiebot/commits/eb85727b52e066c13a7672df5dc03a464ce0d1e0"
-=======
                     "sha": "e31b56448b4975b36bf8f46038707587ea0706a2",
                     "url": "https://api.github.com/repos/duckietown/book-opmanual-duckiebot/commits/e31b56448b4975b36bf8f46038707587ea0706a2"
->>>>>>> c0f44818
                 },
                 "name": "daffy-staging-liam",
                 "protected": false,
@@ -970,13 +842,8 @@
             },
             {
                 "commit": {
-<<<<<<< HEAD
-                    "sha": "415e30cb6b7797fbd2841f151fa1f566f290873e",
-                    "url": "https://api.github.com/repos/duckietown/book-opmanual-duckiebot/commits/415e30cb6b7797fbd2841f151fa1f566f290873e"
-=======
                     "sha": "25054cb3f1ea4a844722c21bf90b7163bdec0588",
                     "url": "https://api.github.com/repos/duckietown/book-opmanual-duckiebot/commits/25054cb3f1ea4a844722c21bf90b7163bdec0588"
->>>>>>> c0f44818
                 },
                 "name": "ente",
                 "protected": false,
@@ -1042,20 +909,12 @@
                 "protection_url": "https://api.github.com/repos/duckietown/book-opmanual-duckiebot/branches/troubleshooting-updates/protection"
             }
         ],
-<<<<<<< HEAD
-        "ETag": "W/\"55b3e7b490333e1f3544c99013006891d3f1471d3665dea76f63f99c07755365\""
-=======
         "ETag": "W/\"692d4ccd74aaf4bee46acdae76b8e47282772e19ceaa30e8436b310e319360dc\""
->>>>>>> c0f44818
     },
     "duckietown/book-opmanual-duckiedrone": {
         "Content": [
             {
                 "commit": {
-<<<<<<< HEAD
-                    "sha": "4369fcd0d96ab9d93efc6cd30603b3a9f64f6b19",
-                    "url": "https://api.github.com/repos/duckietown/book-opmanual-duckiedrone/commits/4369fcd0d96ab9d93efc6cd30603b3a9f64f6b19"
-=======
                     "sha": "015f4048c265f09905cd18f6e6ece5016a603b80",
                     "url": "https://api.github.com/repos/duckietown/book-opmanual-duckiedrone/commits/015f4048c265f09905cd18f6e6ece5016a603b80"
                 },
@@ -1075,7 +934,6 @@
                 "commit": {
                     "sha": "32b2aa00ff30cf40a7105b001fb58229e3075355",
                     "url": "https://api.github.com/repos/duckietown/book-opmanual-duckiedrone/commits/32b2aa00ff30cf40a7105b001fb58229e3075355"
->>>>>>> c0f44818
                 },
                 "name": "daffy",
                 "protected": false,
@@ -1125,13 +983,8 @@
             },
             {
                 "commit": {
-<<<<<<< HEAD
-                    "sha": "015f4048c265f09905cd18f6e6ece5016a603b80",
-                    "url": "https://api.github.com/repos/duckietown/book-opmanual-duckiedrone/commits/015f4048c265f09905cd18f6e6ece5016a603b80"
-=======
                     "sha": "ef089ba8be8ce0f22de2c17c065f8c8b4cfc4f7c",
                     "url": "https://api.github.com/repos/duckietown/book-opmanual-duckiedrone/commits/ef089ba8be8ce0f22de2c17c065f8c8b4cfc4f7c"
->>>>>>> c0f44818
                 },
                 "name": "ente",
                 "protected": false,
@@ -1163,11 +1016,7 @@
                 "protection_url": "https://api.github.com/repos/duckietown/book-opmanual-duckiedrone/branches/ente-staging/protection"
             }
         ],
-<<<<<<< HEAD
-        "ETag": "W/\"e83a73618ea87aacf1e6e365129da931048a18d868b06cee03a8b785515000d4\""
-=======
         "ETag": "W/\"62161f17ed6ac5e951fa0871ff4a5c7ab2470d3cd5ba017d4ef23044bf8b4917\""
->>>>>>> c0f44818
     },
     "duckietown/book-opmanual-duckietown": {
         "Content": [
@@ -3412,11 +3261,7 @@
                 "protection_url": "https://api.github.com/repos/duckietown/dt-code-api/branches/feat-jsn-hwtst/protection"
             }
         ],
-<<<<<<< HEAD
-        "ETag": "W/\"b4c79bb1cc032604e16a0e1e0a60585f4c33aea9177ce19fa9e3cfb02c31bb94\""
-=======
         "ETag": "W/\"5d3e18e4fbd07f747082ba4982b9a64c7e71ba422af7bc410f6a83c762c121f5\""
->>>>>>> c0f44818
     },
     "duckietown/dt-commons": {
         "Content": [
@@ -3902,11 +3747,7 @@
                 "protection_url": "https://api.github.com/repos/duckietown/dt-core/branches/rectification-clusters/protection"
             }
         ],
-<<<<<<< HEAD
-        "ETag": "W/\"d8cdd1a8580604f0684103519a778f9b1f96b3c170b1893f3e21a97f757fa8c7\""
-=======
         "ETag": "W/\"aab81ce8cbf02e3d2092fb223703837dab637fadbebc772b752490007efd10fa\""
->>>>>>> c0f44818
     },
     "duckietown/dt-device-dashboard": {
         "Content": [
@@ -3963,13 +3804,8 @@
             },
             {
                 "commit": {
-<<<<<<< HEAD
-                    "sha": "d8b2689409d80e2db56c48fed897fdace710aae4",
-                    "url": "https://api.github.com/repos/duckietown/dt-device-dashboard/commits/d8b2689409d80e2db56c48fed897fdace710aae4"
-=======
                     "sha": "1061507cad4810cb7a2edae7283791baf7a3f1f6",
                     "url": "https://api.github.com/repos/duckietown/dt-device-dashboard/commits/1061507cad4810cb7a2edae7283791baf7a3f1f6"
->>>>>>> c0f44818
                 },
                 "name": "ente",
                 "protected": false,
@@ -3985,13 +3821,8 @@
             },
             {
                 "commit": {
-<<<<<<< HEAD
-                    "sha": "d8b2689409d80e2db56c48fed897fdace710aae4",
-                    "url": "https://api.github.com/repos/duckietown/dt-device-dashboard/commits/d8b2689409d80e2db56c48fed897fdace710aae4"
-=======
                     "sha": "1061507cad4810cb7a2edae7283791baf7a3f1f6",
                     "url": "https://api.github.com/repos/duckietown/dt-device-dashboard/commits/1061507cad4810cb7a2edae7283791baf7a3f1f6"
->>>>>>> c0f44818
                 },
                 "name": "ente-staging",
                 "protected": false,
@@ -4006,11 +3837,7 @@
                 "protection_url": "https://api.github.com/repos/duckietown/dt-device-dashboard/branches/ente-staging/protection"
             }
         ],
-<<<<<<< HEAD
-        "ETag": "W/\"a7de87e1f3134b603e64e2f9c54f3677193ddd5b4c6ad6c76b74b97c31defb76\""
-=======
         "ETag": "W/\"404e19ca3130c49e73353f2f24f78ea044f39560722c0e48ddfbca1e1cfc2e2f\""
->>>>>>> c0f44818
     },
     "duckietown/dt-device-health": {
         "Content": [
@@ -4050,13 +3877,8 @@
             },
             {
                 "commit": {
-<<<<<<< HEAD
-                    "sha": "97b6f04d61d64d24f69304bb2520e8dd4fb6b3f7",
-                    "url": "https://api.github.com/repos/duckietown/dt-device-health/commits/97b6f04d61d64d24f69304bb2520e8dd4fb6b3f7"
-=======
                     "sha": "8e5dff24ff17070c87bbe81701183ad6a5e15b52",
                     "url": "https://api.github.com/repos/duckietown/dt-device-health/commits/8e5dff24ff17070c87bbe81701183ad6a5e15b52"
->>>>>>> c0f44818
                 },
                 "name": "daffy-staging",
                 "protected": false,
@@ -4072,13 +3894,8 @@
             },
             {
                 "commit": {
-<<<<<<< HEAD
-                    "sha": "ae2c9f4a1df42aa0ce62925d2079a23cbbd36151",
-                    "url": "https://api.github.com/repos/duckietown/dt-device-health/commits/ae2c9f4a1df42aa0ce62925d2079a23cbbd36151"
-=======
                     "sha": "29d2423f3346c08c87767c3f3e91f9e3532899e3",
                     "url": "https://api.github.com/repos/duckietown/dt-device-health/commits/29d2423f3346c08c87767c3f3e91f9e3532899e3"
->>>>>>> c0f44818
                 },
                 "name": "ente",
                 "protected": false,
@@ -4094,13 +3911,8 @@
             },
             {
                 "commit": {
-<<<<<<< HEAD
-                    "sha": "ae2c9f4a1df42aa0ce62925d2079a23cbbd36151",
-                    "url": "https://api.github.com/repos/duckietown/dt-device-health/commits/ae2c9f4a1df42aa0ce62925d2079a23cbbd36151"
-=======
                     "sha": "29d2423f3346c08c87767c3f3e91f9e3532899e3",
                     "url": "https://api.github.com/repos/duckietown/dt-device-health/commits/29d2423f3346c08c87767c3f3e91f9e3532899e3"
->>>>>>> c0f44818
                 },
                 "name": "ente-staging",
                 "protected": false,
@@ -4116,13 +3928,8 @@
             },
             {
                 "commit": {
-<<<<<<< HEAD
-                    "sha": "28696ef141f0df19abd07b0f700e9210882de4d5",
-                    "url": "https://api.github.com/repos/duckietown/dt-device-health/commits/28696ef141f0df19abd07b0f700e9210882de4d5"
-=======
                     "sha": "5091759373e83fc4afae026d5c109397b20d2db5",
                     "url": "https://api.github.com/repos/duckietown/dt-device-health/commits/5091759373e83fc4afae026d5c109397b20d2db5"
->>>>>>> c0f44818
                 },
                 "name": "feat-jsn-hwtst",
                 "protected": false,
@@ -4137,11 +3944,7 @@
                 "protection_url": "https://api.github.com/repos/duckietown/dt-device-health/branches/feat-jsn-hwtst/protection"
             }
         ],
-<<<<<<< HEAD
-        "ETag": "W/\"e43d4027fa018d6f591849d800a8b8491ad1c9286ca10c466f32102f7a88557b\""
-=======
         "ETag": "W/\"b14c4789bcb56dd89175c63987fda4c7726d1e7e7f593cb65da0026524b1de06\""
->>>>>>> c0f44818
     },
     "duckietown/dt-device-online": {
         "Content": [
@@ -4677,13 +4480,8 @@
             },
             {
                 "commit": {
-<<<<<<< HEAD
-                    "sha": "1ae1a5ea44345ec6cc0457e7ce4bc7545d268182",
-                    "url": "https://api.github.com/repos/duckietown/dt-duckiebot-interface/commits/1ae1a5ea44345ec6cc0457e7ce4bc7545d268182"
-=======
                     "sha": "7e69cb451086b7ae4665b92024f29fe4ecd1c5a6",
                     "url": "https://api.github.com/repos/duckietown/dt-duckiebot-interface/commits/7e69cb451086b7ae4665b92024f29fe4ecd1c5a6"
->>>>>>> c0f44818
                 },
                 "name": "daffy-staging",
                 "protected": false,
@@ -4716,13 +4514,8 @@
             },
             {
                 "commit": {
-<<<<<<< HEAD
-                    "sha": "c299a3b49a5f4ec23dd8b53cab30b4535b6ed623",
-                    "url": "https://api.github.com/repos/duckietown/dt-duckiebot-interface/commits/c299a3b49a5f4ec23dd8b53cab30b4535b6ed623"
-=======
                     "sha": "d081edb273d2538f06423db3acc126d5d8a96f1e",
                     "url": "https://api.github.com/repos/duckietown/dt-duckiebot-interface/commits/d081edb273d2538f06423db3acc126d5d8a96f1e"
->>>>>>> c0f44818
                 },
                 "name": "ente",
                 "protected": false,
@@ -4755,13 +4548,8 @@
             },
             {
                 "commit": {
-<<<<<<< HEAD
-                    "sha": "aeef61ad6eec26a60360db58357afe57289cb5f4",
-                    "url": "https://api.github.com/repos/duckietown/dt-duckiebot-interface/commits/aeef61ad6eec26a60360db58357afe57289cb5f4"
-=======
                     "sha": "5b87ea2023574b268f64225f6b9ed7e59399b2a6",
                     "url": "https://api.github.com/repos/duckietown/dt-duckiebot-interface/commits/5b87ea2023574b268f64225f6b9ed7e59399b2a6"
->>>>>>> c0f44818
                 },
                 "name": "feat-jsn-hwtst",
                 "protected": false,
@@ -4951,135 +4739,7 @@
                 "protection_url": "https://api.github.com/repos/duckietown/dt-duckiematrix/branches/frozen-frames/protection"
             }
         ],
-<<<<<<< HEAD
-        "ETag": "W/\"d08201e6b88daca91f6ef0f7134b7ee14e75ddabf189a3c096c73da35d1d3e9b\""
-    },
-    "duckietown/dt-duckiematrix": {
-        "Content": [
-            {
-                "commit": {
-                    "sha": "021a125ed9dcddff920c0bb01f3fc81ddb3ae9a0",
-                    "url": "https://api.github.com/repos/duckietown/dt-duckiematrix/commits/021a125ed9dcddff920c0bb01f3fc81ddb3ae9a0"
-                },
-                "name": "DTSW-2653-Create-Duckiedrone-entity",
-                "protected": false,
-                "protection": {
-                    "enabled": false,
-                    "required_status_checks": {
-                        "checks": [],
-                        "contexts": [],
-                        "enforcement_level": "off"
-                    }
-                },
-                "protection_url": "https://api.github.com/repos/duckietown/dt-duckiematrix/branches/DTSW-2653-Create-Duckiedrone-entity/protection"
-            },
-            {
-                "commit": {
-                    "sha": "01962fd74ca3866f3df9d882f3ac9a107bbd629e",
-                    "url": "https://api.github.com/repos/duckietown/dt-duckiematrix/commits/01962fd74ca3866f3df9d882f3ac9a107bbd629e"
-                },
-                "name": "DTSW-3231-pass-duckiebot-parameters-to-instance-from-map-params",
-                "protected": false,
-                "protection": {
-                    "enabled": false,
-                    "required_status_checks": {
-                        "checks": [],
-                        "contexts": [],
-                        "enforcement_level": "off"
-                    }
-                },
-                "protection_url": "https://api.github.com/repos/duckietown/dt-duckiematrix/branches/DTSW-3231-pass-duckiebot-parameters-to-instance-from-map-params/protection"
-            },
-            {
-                "commit": {
-                    "sha": "c3a1ee952d2ed69983f3210b44eebd4ba8d567d1",
-                    "url": "https://api.github.com/repos/duckietown/dt-duckiematrix/commits/c3a1ee952d2ed69983f3210b44eebd4ba8d567d1"
-                },
-                "name": "DTSW-3259-fix-wrong-speed-in-dynamics-duckiebot",
-                "protected": false,
-                "protection": {
-                    "enabled": false,
-                    "required_status_checks": {
-                        "checks": [],
-                        "contexts": [],
-                        "enforcement_level": "off"
-                    }
-                },
-                "protection_url": "https://api.github.com/repos/duckietown/dt-duckiematrix/branches/DTSW-3259-fix-wrong-speed-in-dynamics-duckiebot/protection"
-            },
-            {
-                "commit": {
-                    "sha": "61cc4a746ebfdc05c6c1795217c4d7b6cc2cd13a",
-                    "url": "https://api.github.com/repos/duckietown/dt-duckiematrix/commits/61cc4a746ebfdc05c6c1795217c4d7b6cc2cd13a"
-                },
-                "name": "ente",
-                "protected": false,
-                "protection": {
-                    "enabled": false,
-                    "required_status_checks": {
-                        "checks": [],
-                        "contexts": [],
-                        "enforcement_level": "off"
-                    }
-                },
-                "protection_url": "https://api.github.com/repos/duckietown/dt-duckiematrix/branches/ente/protection"
-            },
-            {
-                "commit": {
-                    "sha": "972def30bed697852cb13b89d36d035924c8bdc1",
-                    "url": "https://api.github.com/repos/duckietown/dt-duckiematrix/commits/972def30bed697852cb13b89d36d035924c8bdc1"
-                },
-                "name": "ente-staging",
-                "protected": false,
-                "protection": {
-                    "enabled": false,
-                    "required_status_checks": {
-                        "checks": [],
-                        "contexts": [],
-                        "enforcement_level": "off"
-                    }
-                },
-                "protection_url": "https://api.github.com/repos/duckietown/dt-duckiematrix/branches/ente-staging/protection"
-            },
-            {
-                "commit": {
-                    "sha": "4c96a746de70945ab92891e61ad983ec95c90eb4",
-                    "url": "https://api.github.com/repos/duckietown/dt-duckiematrix/commits/4c96a746de70945ab92891e61ad983ec95c90eb4"
-                },
-                "name": "ente-wheels-patch",
-                "protected": false,
-                "protection": {
-                    "enabled": false,
-                    "required_status_checks": {
-                        "checks": [],
-                        "contexts": [],
-                        "enforcement_level": "off"
-                    }
-                },
-                "protection_url": "https://api.github.com/repos/duckietown/dt-duckiematrix/branches/ente-wheels-patch/protection"
-            },
-            {
-                "commit": {
-                    "sha": "59d8d494f39c7fbd57f54335b03a842aa3a4b974",
-                    "url": "https://api.github.com/repos/duckietown/dt-duckiematrix/commits/59d8d494f39c7fbd57f54335b03a842aa3a4b974"
-                },
-                "name": "frozen-frames",
-                "protected": false,
-                "protection": {
-                    "enabled": false,
-                    "required_status_checks": {
-                        "checks": [],
-                        "contexts": [],
-                        "enforcement_level": "off"
-                    }
-                },
-                "protection_url": "https://api.github.com/repos/duckietown/dt-duckiematrix/branches/frozen-frames/protection"
-            }
-        ],
-        "ETag": "W/\"1c5bd0292d2842090c3726b91aff0a2a2d55d0d06340403b95132e28db26acfb\""
-=======
         "ETag": "W/\"53596482e52da4a366fac007a2a30981d9ff1b602387c4cc4aa8853fbd6b7017\""
->>>>>>> c0f44818
     },
     "duckietown/dt-files-api": {
         "Content": [
@@ -5119,13 +4779,8 @@
             },
             {
                 "commit": {
-<<<<<<< HEAD
-                    "sha": "4d23c95e2fc71b6ad8fb72acd9fca61c5aa44e56",
-                    "url": "https://api.github.com/repos/duckietown/dt-files-api/commits/4d23c95e2fc71b6ad8fb72acd9fca61c5aa44e56"
-=======
                     "sha": "04b3b0b913565541daa4a9d335b4f20ce0cccc77",
                     "url": "https://api.github.com/repos/duckietown/dt-files-api/commits/04b3b0b913565541daa4a9d335b4f20ce0cccc77"
->>>>>>> c0f44818
                 },
                 "name": "ente",
                 "protected": false,
@@ -5157,11 +4812,7 @@
                 "protection_url": "https://api.github.com/repos/duckietown/dt-files-api/branches/ente-staging/protection"
             }
         ],
-<<<<<<< HEAD
-        "ETag": "W/\"e9871d1a6ea77ef6385ae682c3ad8ef0b320e5402d4bbe657cc209ac476d2122\""
-=======
         "ETag": "W/\"4008974e2c1aaf7da91f190fc96a376a535fde4f0c0fc06c090f20a4f8204b6f\""
->>>>>>> c0f44818
     },
     "duckietown/dt-firmware-upgrade": {
         "Content": [
@@ -5529,46 +5180,36 @@
             },
             {
                 "commit": {
-<<<<<<< HEAD
+                    "sha": "36116dcedbec47c9660a3cc5bee0940090021ad2",
+                    "url": "https://api.github.com/repos/duckietown/dt-gui-tools/commits/36116dcedbec47c9660a3cc5bee0940090021ad2"
+                },
+                "name": "dependabot/pip/assets/vnc/image/usr/local/lib/web/backend/requests-2.31.0",
+                "protected": false,
+                "protection": {
+                    "enabled": false,
+                    "required_status_checks": {
+                        "checks": [],
+                        "contexts": [],
+                        "enforcement_level": "off"
+                    }
+                },
+                "protection_url": "https://api.github.com/repos/duckietown/dt-gui-tools/branches/dependabot/pip/assets/vnc/image/usr/local/lib/web/backend/requests-2.31.0/protection"
+            },
+            {
+                "commit": {
                     "sha": "c17f57071049e64b4609479160ebe7bfbb851f74",
                     "url": "https://api.github.com/repos/duckietown/dt-gui-tools/commits/c17f57071049e64b4609479160ebe7bfbb851f74"
                 },
                 "name": "dependabot/pip/assets/vnc/image/usr/local/lib/web/backend/werkzeug-2.2.3",
-=======
-                    "sha": "36116dcedbec47c9660a3cc5bee0940090021ad2",
-                    "url": "https://api.github.com/repos/duckietown/dt-gui-tools/commits/36116dcedbec47c9660a3cc5bee0940090021ad2"
-                },
-                "name": "dependabot/pip/assets/vnc/image/usr/local/lib/web/backend/requests-2.31.0",
->>>>>>> c0f44818
-                "protected": false,
-                "protection": {
-                    "enabled": false,
-                    "required_status_checks": {
-                        "checks": [],
-                        "contexts": [],
-                        "enforcement_level": "off"
-                    }
-                },
-<<<<<<< HEAD
-=======
-                "protection_url": "https://api.github.com/repos/duckietown/dt-gui-tools/branches/dependabot/pip/assets/vnc/image/usr/local/lib/web/backend/requests-2.31.0/protection"
-            },
-            {
-                "commit": {
-                    "sha": "c17f57071049e64b4609479160ebe7bfbb851f74",
-                    "url": "https://api.github.com/repos/duckietown/dt-gui-tools/commits/c17f57071049e64b4609479160ebe7bfbb851f74"
-                },
-                "name": "dependabot/pip/assets/vnc/image/usr/local/lib/web/backend/werkzeug-2.2.3",
-                "protected": false,
-                "protection": {
-                    "enabled": false,
-                    "required_status_checks": {
-                        "checks": [],
-                        "contexts": [],
-                        "enforcement_level": "off"
-                    }
-                },
->>>>>>> c0f44818
+                "protected": false,
+                "protection": {
+                    "enabled": false,
+                    "required_status_checks": {
+                        "checks": [],
+                        "contexts": [],
+                        "enforcement_level": "off"
+                    }
+                },
                 "protection_url": "https://api.github.com/repos/duckietown/dt-gui-tools/branches/dependabot/pip/assets/vnc/image/usr/local/lib/web/backend/werkzeug-2.2.3/protection"
             },
             {
@@ -5590,13 +5231,8 @@
             },
             {
                 "commit": {
-<<<<<<< HEAD
-                    "sha": "d84406a1179abcc753b130a72fad1a2a1600cf64",
-                    "url": "https://api.github.com/repos/duckietown/dt-gui-tools/commits/d84406a1179abcc753b130a72fad1a2a1600cf64"
-=======
                     "sha": "405691baaf49dcd968a8058779ec240046d72a5e",
                     "url": "https://api.github.com/repos/duckietown/dt-gui-tools/commits/405691baaf49dcd968a8058779ec240046d72a5e"
->>>>>>> c0f44818
                 },
                 "name": "ente",
                 "protected": false,
@@ -5645,11 +5281,7 @@
                 "protection_url": "https://api.github.com/repos/duckietown/dt-gui-tools/branches/py3-fix/protection"
             }
         ],
-<<<<<<< HEAD
-        "ETag": "W/\"7ecb893b720328256b3066ea4dccf19b87737a91731609ef253c4529202b2ab5\""
-=======
         "ETag": "W/\"5410ff5dda2263e00154776f4723fd998e76e5b761de4b233e194030685f82d4\""
->>>>>>> c0f44818
     },
     "duckietown/dt-hardware-benchmark-backend": {
         "Content": [
@@ -5773,11 +5405,7 @@
                 "protection_url": "https://api.github.com/repos/duckietown/dt-hardware-benchmark-backend/branches/master/protection"
             }
         ],
-<<<<<<< HEAD
-        "ETag": "W/\"3320423c375d182f918ca19847bbfa4e4219728325cad20ba44b45da3c5a820f\""
-=======
         "ETag": "W/\"657331ff930ca839ba4d0490e3af022af9d5566732da9d25f13632f26dda78e9\""
->>>>>>> c0f44818
     },
     "duckietown/dt-hardware-benchmark-frontend": {
         "Content": [
@@ -6026,13 +5654,8 @@
             },
             {
                 "commit": {
-<<<<<<< HEAD
-                    "sha": "d78cc2bd7f04bba9be4e2644db9d18f645841f6f",
-                    "url": "https://api.github.com/repos/duckietown/dt-jupyter-book/commits/d78cc2bd7f04bba9be4e2644db9d18f645841f6f"
-=======
                     "sha": "dda29a2796870f0939076759f85697ef51483940",
                     "url": "https://api.github.com/repos/duckietown/dt-jupyter-book/commits/dda29a2796870f0939076759f85697ef51483940"
->>>>>>> c0f44818
                 },
                 "name": "ente",
                 "protected": false,
@@ -6048,13 +5671,8 @@
             },
             {
                 "commit": {
-<<<<<<< HEAD
-                    "sha": "d78cc2bd7f04bba9be4e2644db9d18f645841f6f",
-                    "url": "https://api.github.com/repos/duckietown/dt-jupyter-book/commits/d78cc2bd7f04bba9be4e2644db9d18f645841f6f"
-=======
                     "sha": "dda29a2796870f0939076759f85697ef51483940",
                     "url": "https://api.github.com/repos/duckietown/dt-jupyter-book/commits/dda29a2796870f0939076759f85697ef51483940"
->>>>>>> c0f44818
                 },
                 "name": "ente-staging",
                 "protected": false,
@@ -6069,11 +5687,7 @@
                 "protection_url": "https://api.github.com/repos/duckietown/dt-jupyter-book/branches/ente-staging/protection"
             }
         ],
-<<<<<<< HEAD
-        "ETag": "W/\"af058b4e5c1493399fe0b3934fb1c6eabebe79e2e785d625a80d4ced379e7b9a\""
-=======
         "ETag": "W/\"285ef05b18edf095f2807ddcfef8fb93f3fbb87b9d4b01a18ad34fb369e4b282\""
->>>>>>> c0f44818
     },
     "duckietown/dt-machine-learning-base-environment": {
         "Content": [
@@ -6412,13 +6026,8 @@
             },
             {
                 "commit": {
-<<<<<<< HEAD
-                    "sha": "99dbf11c4ece8018d763c6599302ef8f60749998",
-                    "url": "https://api.github.com/repos/duckietown/dt-ros-commons/commits/99dbf11c4ece8018d763c6599302ef8f60749998"
-=======
                     "sha": "c71635ff63b805a958884f9ccf6a9b2eac5beb00",
                     "url": "https://api.github.com/repos/duckietown/dt-ros-commons/commits/c71635ff63b805a958884f9ccf6a9b2eac5beb00"
->>>>>>> c0f44818
                 },
                 "name": "ente",
                 "protected": false,
@@ -6535,11 +6144,7 @@
                 "protection_url": "https://api.github.com/repos/duckietown/dt-ros-commons/branches/sth/protection"
             }
         ],
-<<<<<<< HEAD
-        "ETag": "W/\"cd4c0450dc365547c056d856cafc57e9a060094711019d238c883b814be6d73c\""
-=======
         "ETag": "W/\"2b170bc3c0d72857bda12a59dc0d8e3e8067ba3df98479c68bcaed0d30279442\""
->>>>>>> c0f44818
     },
     "duckietown/dt-rosbridge-websocket": {
         "Content": [
@@ -6703,13 +6308,8 @@
             },
             {
                 "commit": {
-<<<<<<< HEAD
-                    "sha": "19296df1966bea5632ea35791690c3a51b8e4955",
-                    "url": "https://api.github.com/repos/duckietown/dt-statistics-server/commits/19296df1966bea5632ea35791690c3a51b8e4955"
-=======
                     "sha": "dd673704aeea2d1fc0fe03dd9e658f1109c1ef20",
                     "url": "https://api.github.com/repos/duckietown/dt-statistics-server/commits/dd673704aeea2d1fc0fe03dd9e658f1109c1ef20"
->>>>>>> c0f44818
                 },
                 "name": "ente",
                 "protected": false,
@@ -6741,11 +6341,7 @@
                 "protection_url": "https://api.github.com/repos/duckietown/dt-statistics-server/branches/ente-staging/protection"
             }
         ],
-<<<<<<< HEAD
-        "ETag": "W/\"4149c1867bcc141f758a83d66499f51824262e788291daaf05aac76d72edfcbd\""
-=======
         "ETag": "W/\"03538976459f57db2f3c8ffe17186c2a1f27e13cb788017711151c9381c0277c\""
->>>>>>> c0f44818
     },
     "duckietown/dt-system-monitor": {
         "Content": [
@@ -6926,13 +6522,8 @@
             },
             {
                 "commit": {
-<<<<<<< HEAD
-                    "sha": "e5f5296612b895ed652c31347c017b88129caaa6",
-                    "url": "https://api.github.com/repos/duckietown/dt-vscode/commits/e5f5296612b895ed652c31347c017b88129caaa6"
-=======
                     "sha": "8c321ce9171a4a7bff1efdbd910ed523e1795365",
                     "url": "https://api.github.com/repos/duckietown/dt-vscode/commits/8c321ce9171a4a7bff1efdbd910ed523e1795365"
->>>>>>> c0f44818
                 },
                 "name": "ente",
                 "protected": false,
@@ -6948,13 +6539,8 @@
             },
             {
                 "commit": {
-<<<<<<< HEAD
-                    "sha": "e5f5296612b895ed652c31347c017b88129caaa6",
-                    "url": "https://api.github.com/repos/duckietown/dt-vscode/commits/e5f5296612b895ed652c31347c017b88129caaa6"
-=======
                     "sha": "8c321ce9171a4a7bff1efdbd910ed523e1795365",
                     "url": "https://api.github.com/repos/duckietown/dt-vscode/commits/8c321ce9171a4a7bff1efdbd910ed523e1795365"
->>>>>>> c0f44818
                 },
                 "name": "ente-staging",
                 "protected": false,
@@ -7054,11 +6640,7 @@
                 "protection_url": "https://api.github.com/repos/duckietown/dt-vscode/branches/vscode-extension/protection"
             }
         ],
-<<<<<<< HEAD
-        "ETag": "W/\"e431fd93bb50857f9610afdec04c9901313fd5b12837de1b92fe23b01396ffa9\""
-=======
         "ETag": "W/\"7b56669d54528717d3834f354c592fc4bdd1603c0693f1464ea61b624a52bd74\""
->>>>>>> c0f44818
     },
     "duckietown/dt-wifi-access-point": {
         "Content": [
