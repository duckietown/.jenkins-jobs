#!/usr/bin/env python3
import argparse
import copy
import json
import logging
import os
import sys
from collections import defaultdict
from typing import Optional, List, Dict, Set, Tuple

import requests

logging.basicConfig()
logger = logging.getLogger("jobs-generator")
logger.setLevel(logging.INFO)

AUTOBUILD_TEMPLATE_JOB = "__autobuild_template__"
AUTOMERGE_TEMPLATE_JOB = "__automerge_template__"
STAGESYNC_TEMPLATE_JOB = "__stagesync_template__"
DISTROSYNC_TEMPLATE_JOB = "__distrosync_template__"
BOOKBUILD_TEMPLATE_JOB = "__bookbuild_template__"
DTS_ARGS_INDENT = " \\\n" + " " * 8
DEFAULT_TIMEOUT_MINUTES = 120
DISTRO_ARCH_BLACKLIST = [
    ("ente", "arm32v7"),
    ("ente-staging", "arm32v7"),
]
BLACKLIST = []
DOCKER_USERNAMES = {
    "docker.io": "afdaniele",
    "registry-stage2.duckietown.org": "duckietowndaemon"
}
BUILD_FROM_SCRIPT_TOKEN = "d249580a-b182-41fb-8f3d-ec5d24530e71"
DTS_DEVEL_BUILD_BACKEND = {
    "daffy": "buildx",
    "daffy-staging": "buildx",
}

Distro = Repo = Arch = str


def main():
    # configure arguments
    parser = argparse.ArgumentParser()
    parser.add_argument(
        "--jobsdir",
        required=True,
        help="Directory containing the final jobs"
    )
    parser.add_argument(
        "--repos",
        required=True,
        help="File containing the list of repositories to build",
    )
    parser.add_argument(
        "-a",
        "--arch",
        required=True,
        help="Comma-separated list of target architectures for the job to build",
    )
    parser.add_argument(
        "-M",
        "--distro",
        required=True,
        help="Comma-separated list of target distros for the job to build",
    )
    parser.add_argument(
        "--debug",
        default=False,
        action="store_true",
        help="Run in debug mode",
    )
    parsed, _ = parser.parse_known_args()
    # ---
    # logging setup
    if parsed.debug:
        logger.setLevel(logging.DEBUG)
    parsed.jobsdir = os.path.abspath(parsed.jobsdir)
    # check if the destination directory exists
    if not os.path.exists(parsed.jobsdir):
        logger.error('The path "{:s}" does not exist.'.format(parsed.jobsdir))
        exit(1)
    # get arguments
    arch_list = parsed.arch.split(",")
    distro_list = parsed.distro.split(",")
    # read list of repos
    with open(parsed.repos, "r") as fin:
        repos = json.load(fin)
    # load eTags
    cache = defaultdict(lambda: None)
    cache_file = os.path.join(os.path.dirname(os.path.realpath(__file__)), "cache.json")
    try:
        with open(cache_file, "r") as fin:
            cache.update(json.load(fin))
    except:
        pass
    # load template jobs
    # - Docker Autobuild job template
    autobuild_template_config_file = os.path.join(
        parsed.jobsdir, AUTOBUILD_TEMPLATE_JOB, "config.xml.template"
    )
    with open(autobuild_template_config_file, "rt") as fin:
        autobuild_template_config = fin.read()
    # - Git Autmerge job template
    automerge_template_config_file = os.path.join(
        parsed.jobsdir, AUTOMERGE_TEMPLATE_JOB, "config.xml.template"
    )
    with open(automerge_template_config_file, "rt") as fin:
        automerge_template_config = fin.read()
    # - Stage Sync job template
    stagesync_template_config_file = os.path.join(
        parsed.jobsdir, STAGESYNC_TEMPLATE_JOB, "config.xml.template"
    )
    with open(stagesync_template_config_file, "rt") as fin:
        stagesync_template_config = fin.read()
    # - Distro Sync job template
    distrosync_template_config_file = os.path.join(
        parsed.jobsdir, DISTROSYNC_TEMPLATE_JOB, "config.xml.template"
    )
    # - Book Build job template
    bookbuild_template_config_file = os.path.join(
        parsed.jobsdir, BOOKBUILD_TEMPLATE_JOB, "config.xml.template"
    )
    with open(bookbuild_template_config_file, "rt") as fin:
        bookbuild_template_config = fin.read()
    with open(distrosync_template_config_file, "rt") as fin:
        distrosync_template_config = fin.read()
    # check which configurations are valid
    stats = {"cache": {"hits": 0, "misses": 0}, "num_jobs": 0, "num_repos": len(repos)}
    logger.info("Found {:d} repositories.".format(len(repos)))
    # generate headers for github
    headers = {}
    # github token
    github_token = os.environ.get("GITHUB_TOKEN", None)
    if github_token is None:
        msg = "Please set environment variable GITHUB_TOKEN "
        logger.error(msg)
        sys.exit(6)
    headers["Authorization"] = f"token {github_token}"

    def bases(_repo: dict, _distro: Distro) -> List[str]:
        if "base" not in _repo:
            return []
        _bases = []
        if isinstance(_repo["base"], list):
            _bases = _repo["base"]
        elif isinstance(_repo["base"], str):
            _bases = [_repo["base"]]
        elif isinstance(_repo["base"], dict):
            if _distro in _repo["base"]:
                _bases = _repo["base"][_distro] \
                    if isinstance(_repo["base"][_distro], list) else [_repo["base"][_distro]]
        else:
            raise ValueError(f"Invalid base configuration for {_repo['name']}")
        # ---
        return _bases

    # make parent -> children map
    children: Dict[Repo, Dict[Distro, List[str]]] = defaultdict(lambda: defaultdict(list))
    for repo in repos:
        for distro in distro_list:
            repo_bases = bases(repo, distro)
            for repo_base in repo_bases:
                this_job = repo["name"]
                base_job = repo_base.strip()
                children[base_job][distro].append(this_job)

    # store things to write
    jobs_to_write = {}
    repo_branches = {}
    repo_by_name = {}
    # ---
    for repo in repos:
        logger.info("Analyzing [{:s}]".format(repo["name"]))
        # repo info
        repo_name = repo["name"]
        repo_origin = repo["origin"]
        repo_by_name[repo_name] = repo
        REPO_URL = "https://github.com/{:s}".format(repo_origin)
        GIT_URL = "git@github.com:{:s}".format(repo_origin)
        cached_repo: Optional[dict] = cache[repo_origin]
        repo_build_timeout = repo.get("timeout_min", DEFAULT_TIMEOUT_MINUTES)
        branches_url = "https://api.github.com/repos/{origin}/branches?per_page=100".format(**repo)
        # call API
        logger.info("> Fetching list of branches")
        if cached_repo:
            headers["If-None-Match"] = cached_repo["ETag"]
        response = requests.get(branches_url, headers=headers, timeout=10)
        # check quota
        if (
            response.status_code == 401
            and response.headers["X-RateLimit-Remaining"] == 0
        ):
            logger.error("GitHub API quota exhausted! Exiting.")
            sys.exit(1)
        # check output
        elif response.status_code == 404:
            logger.error('< Repository "{origin}" not found'.format(**repo))
            sys.exit(2)
        # update cache
        elif response.status_code == 200:
            logger.info("< Fetched from GitHub.")
            stats["cache"]["misses"] += 1
            # update cache
            # noinspection PyTypeChecker
            cache[repo_origin] = {
                "ETag": response.headers["ETag"],
                "Content": response.json(),
            }
            with open(cache_file, "w") as fout:
                json.dump(cache, fout, indent=4, sort_keys=True)
        elif response.status_code == 304:
            stats["cache"]["hits"] += 1
            logger.info("< Using cached data.")
        elif response.status_code == 403:
            logger.error(
                f"< Not authorized to read. Using \nurl = {branches_url}\nheaders = {headers}"
            )
            sys.exit(4)
        else:
            logger.error(f"< Unexpected response {response.status_code}")
            sys.exit(4)
        # get json response
        # noinspection PyUnresolvedReferences
        repo_branches[repo_name] = [b["name"] for b in cache[repo_origin]["Content"]]
        logger.debug(f"Branches found: {repo_branches[repo_name]}")
        # filter distros
        repo_distros = [b for b in repo_branches[repo_name] if b in distro_list]
        logger.info("> Found distros: {:s}".format(str(repo_distros)))

        # create one job per distro
        for repo_distro in repo_distros:
            # removed blacklisted configurations
            repo_arch_list = [
                arch
                for arch in arch_list
                if (repo_distro, arch) not in DISTRO_ARCH_BLACKLIST
            ]
            repo_arch_list = list(filter(
                lambda arch: arch not in repo.get("blacklist", []),
                repo_arch_list
            ))
            for a in repo.get("blacklist", []):
                BLACKLIST.append((repo_name, a))
            # dts arguments
            dts_args = copy.deepcopy(repo["dts_args"]) if "dts_args" in repo else {}
            # staging?
            is_staging = "-staging" in repo_distro

            TAG = repo_distro.split("-")[0]
            if is_staging:
                PIP_INDEX_URL = "https://staging.duckietown.org/root/devel/"
                DTSERVER = "https://challenges-stage.duckietown.org"
                DOCKER_REGISTRY = "registry-stage2.duckietown.org"
                DOCKER_PASSWORD_KEY = "STAGING_DOCKER_PASSWORD"
            else:
                PIP_INDEX_URL = "https://pypi.org/simple"
                DTSERVER = "https://challenges.duckietown.org/v4"
                DOCKER_REGISTRY = "docker.io"
                DOCKER_PASSWORD_KEY = "PRODUCTION_DOCKER_PASSWORD"

            DOCKER_USERNAME = DOCKER_USERNAMES[DOCKER_REGISTRY]

            # ---
            if dts_args:
                DTS_ARGS = DTS_ARGS_INDENT + DTS_ARGS_INDENT.join(
                    [
                        ("{:s}={:s}".format(k, v)) if v is not True else k
                        for k, v in dts_args.items()
                    ]
                )
            else:
                DTS_ARGS = ""

            for repo_arch in repo_arch_list:
                if "base" in repo:
                    repo_base = bases(repo, repo_distro)
                    BASE_JOB = ", ".join([
                        autobuild_job_name(repo_distro, b.strip(), repo_arch) for b in repo_base
                    ])
                else:
                    BASE_JOB = ""

                # get children jobs
                CHILDREN_JOBS = ", ".join([
                    autobuild_job_name(repo_distro, c, repo_arch) for c in children[repo_name][repo_distro]
                ])

                jname = autobuild_job_name(repo_distro, repo_name, repo_arch)
                # create job by updating the template fields
                job_config_path = os.path.join(parsed.jobsdir, jname, "config.xml")
                params = {
                    "REPO_NAME": repo_name,
                    "REPO_URL": REPO_URL,
                    "REPO_ARCH": repo_arch,
                    "TAG": TAG,
                    "BASE_TAG": TAG,
                    "REPO_DISTRO": repo_distro,
                    "PIP_INDEX_URL": PIP_INDEX_URL,
                    "DTSERVER": DTSERVER,
                    "DOCKER_REGISTRY": DOCKER_REGISTRY,
                    "DOCKER_USERNAME": DOCKER_USERNAME,
                    "DOCKER_PASSWORD_KEY": DOCKER_PASSWORD_KEY,
                    "GIT_URL": GIT_URL,
                    "DUCKIETOWN_CI_DTSHELL_PROFILE": repo_distro,
                    "BASE_JOB": BASE_JOB,
                    "CHILDREN_JOBS": CHILDREN_JOBS,
                    "LOCATION": repo.get("location", ""),
                    "DTS_ARGS": DTS_ARGS,
                    "TIMEOUT_MINUTES": repo_build_timeout,
                    "BUILD_FROM_SCRIPT_TOKEN": BUILD_FROM_SCRIPT_TOKEN,
                    "DTS_DEVEL_BUILD_BACKEND": DTS_DEVEL_BUILD_BACKEND.get(repo_distro, "build"),
                    "DUCKIETOWN_CI_IS_STAGING": str(int(is_staging)),
                    "DUCKIETOWN_CI_IS_PRODUCTION": str(int(not is_staging)),
<<<<<<< HEAD
=======
                    "IS_STAGING": is_staging
>>>>>>> 16828c22
                }
                config = autobuild_template_config.format(**params)

                jobs_to_write[(repo_distro, repo_name, repo_arch)] = {
                    "config_path": job_config_path,
                    "config": config,
                    "labels": repo["labels"],
                    "params": params
                }

    # populate blacklists
    found = 1
    while found > 0:
        found = 0
        for (_, repo_name, repo_arch), job in jobs_to_write.items():
            repo = repo_by_name[repo_name]
            repo_bases = repo.get("base", [])
            repo_bases = repo_bases if isinstance(repo_bases, list) else [repo_bases]
            for repo_base in repo_bases:
                # don't write if the base is blacklisted
                if (repo_base, repo_arch) in BLACKLIST and (repo_name, repo_arch) not in BLACKLIST:
                    BLACKLIST.append((repo_name, repo_arch))
                    logger.info(f"Blacklisting {(repo_name, repo_arch)} because base job "
                                f"{(repo_base, repo_arch)} is blacklisted.")
                    found += 1

    # create autobuild jobs
    for (_, repo_name, repo_arch), job in jobs_to_write.items():
        # don't write if blacklisted
        if (repo_name, repo_arch) in BLACKLIST:
            continue
        # must not exclude 'autobuild'
        if "-autobuild" in job["labels"]:
            continue
        job_config_path = job["config_path"]
        config = job["config"]
        # write
        os.makedirs(os.path.dirname(job_config_path))
        with open(job_config_path, "wt") as fout:
            fout.write(config)
        stats["num_jobs"] += 1

    # ---
    # create auto-merging jobs
    for repo in repos:
        # must not exclude 'automerge'
        if "-automerge" in repo["labels"]:
            continue
        # repo info
        repo_name = repo["name"]
        repo_origin = repo["origin"]
        REPO_URL = "https://github.com/{:s}".format(repo_origin)
        GIT_URL = "git@github.com:{:s}".format(repo_origin)
        # one job per pair (distro, distro-staging)
        for repo_branch in repo_branches[repo_name]:
            # auto-merge can only happen on X-staging branches
            if not repo_branch.endswith("-staging"):
                continue
            # we only add this job if this branch is one of those we care about
            if repo_branch not in distro_list:
                continue
            repo_branch_prod = repo_branch[:-len("-staging")]
            if repo_branch_prod not in repo_branches[repo_name]:
                logger.warning(f"Found branch '{repo_branch}' but not '{repo_branch_prod}' "
                               f"in repository '{repo_name}'. This is weird. "
                               f"Available branches are: {str(repo_branches[repo_name])}")

            jname = automerge_job_name(
                from_branch=repo_branch_prod,
                into_branch=repo_branch,
                repo_name=repo_name
            )
            # create job by updating the template fields
            job_config_path = os.path.join(parsed.jobsdir, jname, "config.xml")
            params = {
                "REPO_NAME": repo_name,
                "REPO_URL": REPO_URL,
                "FROM_BRANCH": repo_branch_prod,
                "INTO_BRANCH": repo_branch,
                "GIT_URL": GIT_URL,
                "TIMEOUT_MINUTES": 10
            }
            config = automerge_template_config.format(**params)
            # write job to disk
            os.makedirs(os.path.dirname(job_config_path))
            with open(job_config_path, "wt") as fout:
                fout.write(config)
            stats["num_jobs"] += 1

    # ---
    # create stage-sync jobs
    for repo in repos:
        # must not exclude 'stagesync'
        if "-stagesync" in repo["labels"]:
            continue
        # repo info
        repo_name = repo["name"]
        repo_origin = repo["origin"]
        REPO_URL = "https://github.com/{:s}".format(repo_origin)
        GIT_URL = "git@github.com:{:s}".format(repo_origin)
        # one job per pair (distro, distro-staging)
        for repo_branch in repo_branches[repo_name]:
            # stage-sync can only happen on X-staging branches
            if not repo_branch.endswith("-staging"):
                continue
            # we only add this job if this branch is one of those we care about
            if repo_branch not in distro_list:
                continue
            repo_branch_prod = repo_branch[:-len("-staging")]
            if repo_branch_prod not in repo_branches[repo_name]:
                logger.warning(f"Found branch '{repo_branch}' but not '{repo_branch_prod}' "
                               f"in repository '{repo_name}'. This is weird. "
                               f"Available branches are: {str(repo_branches[repo_name])}")

            jname = stagesync_job_name(
                from_branch=repo_branch_prod,
                to_branch=repo_branch,
                repo_name=repo_name
            )

            # find base jobs
            if "base" in repo:
                repo_base = bases(repo, repo_branch_prod)
                BASE_JOB = ", ".join([
                    stagesync_job_name(repo_branch_prod, repo_branch, b) for b in repo_base
                ])
            else:
                BASE_JOB = ""

            # create job by updating the template fields
            job_config_path = os.path.join(parsed.jobsdir, jname, "config.xml")
            params = {
                "REPO_OWNER": "duckietown",
                "REPO_NAME": repo_name,
                "REPO_URL": REPO_URL,
                "GIT_URL": GIT_URL,
                "FROM_BRANCH": repo_branch_prod,
                "TO_BRANCH": repo_branch,
                "BASE_JOB": BASE_JOB,
                "TIMEOUT_MINUTES": 1
            }
            config = stagesync_template_config.format(**params)
            # write job to disk
            os.makedirs(os.path.dirname(job_config_path))
            with open(job_config_path, "wt") as fout:
                fout.write(config)
            stats["num_jobs"] += 1

    # ---
    # create distro-sync jobs
    for repo in repos:
        # must not exclude 'distrosync'
        if "-distrosync" in repo["labels"]:
            continue
        # repo info
        repo_name = repo["name"]
        repo_origin = repo["origin"]
        REPO_URL = "https://github.com/{:s}".format(repo_origin)
        GIT_URL = "git@github.com:{:s}".format(repo_origin)
        # one job per pair ( distro1[-staging] , distro2[-staging] )
        for distro1, distro2 in zip(distro_list, distro_list[1:]):
            # we only add this job if this repo has both branches
            if distro1 not in repo_branches[repo_name] or distro2 not in repo_branches[repo_name]:
                continue
            # job name
            jname = distrosync_job_name(
                from_branch=distro2,
                to_branch=distro1,
                repo_name=repo_name
            )
            # find base jobs
            if "base" in repo and not isinstance(repo["base"], dict):
                repo_base = bases(repo, distro1)  # NOTE: here distro1 and distro2 are interchangeable
                BASE_JOB = ", ".join([
                    distrosync_job_name(distro2, distro1, b) for b in repo_base
                ])
            else:
                BASE_JOB = ""

            # create job by updating the template fields
            job_config_path = os.path.join(parsed.jobsdir, jname, "config.xml")
            params = {
                "REPO_ORIGIN": repo_origin,
                "REPO_NAME": repo_name,
                "REPO_URL": REPO_URL,
                "GIT_URL": GIT_URL,
                "FROM_BRANCH": distro2,
                "TO_BRANCH": distro1,
                "BASE_JOB": BASE_JOB,
                "TIMEOUT_MINUTES": 1
            }
            config = distrosync_template_config.format(**params)
            # write job to disk
            os.makedirs(os.path.dirname(job_config_path))
            with open(job_config_path, "wt") as fout:
                fout.write(config)
            stats["num_jobs"] += 1

    # create book-build jobs
    books_processed: Set[Tuple[str, str]] = set()
    for (repo_distro, repo_name, repo_arch), job in jobs_to_write.items():
        # these are opt-in only
        if "+bookbuild" not in job["labels"]:
            continue
        # must not exclude 'bookbuild:<distro>'
        if f"-bookbuild:{repo_distro}" in job["labels"]:
            continue
        # one per arch
        if (repo_name, repo_distro) in books_processed:
            continue

        # job name
        jname = bookbuild_job_name(repo_distro, repo_name)

        # job parameters
        jparams = job["params"]

        # staging?
        is_staging: bool = jparams["IS_STAGING"]
        if is_staging:
            DOCKER_REGISTRY = "registry-stage2.duckietown.org"
            BOOK_LIBRARY_DNS = "staging-docs.duckietown.com"
            ADOBE_PDF_VIEWER_CLIENT_ID = "c358f3a3ecf64f8c9b5ac2b69b22ad13"
        else:
            DOCKER_REGISTRY = "docker.io"
            BOOK_LIBRARY_DNS = "docs.duckietown.com"
            ADOBE_PDF_VIEWER_CLIENT_ID = "a7b0852ceb5c45979880659c0d5fb294"

        # create job by updating the template fields
        job_config_path = os.path.join(parsed.jobsdir, jname, "config.xml")
        params = {
            "REPO_NAME": repo_name,
            "REPO_URL": jparams["REPO_URL"],
            "REPO_DISTRO": repo_distro,
            "GIT_URL": jparams["GIT_URL"],
            "DOCKER_REGISTRY": DOCKER_REGISTRY,
            "BOOK_LIBRARY_DNS": BOOK_LIBRARY_DNS,
            "BASE_JOB": "",
            "TIMEOUT_MINUTES": DEFAULT_TIMEOUT_MINUTES,
            "BUILD_FROM_SCRIPT_TOKEN": BUILD_FROM_SCRIPT_TOKEN,
            "ADOBE_PDF_VIEWER_CLIENT_ID": ADOBE_PDF_VIEWER_CLIENT_ID
        }
        config = bookbuild_template_config.format(**params)

        # write job to disk
        os.makedirs(os.path.dirname(job_config_path))
        with open(job_config_path, "wt") as fout:
            fout.write(config)
        stats["num_jobs"] += 1
        books_processed.add((repo_name, repo_distro))

    # print out stats
    logger.info(
        "Statistics: Total repos: {:d}; Total jobs: {:d}; Cache[Hits]: {:d}; Cache[Misses]: {:d}".format(
            stats["num_repos"], stats["num_jobs"], stats["cache"]["hits"], stats["cache"]["misses"]
        )
    )
    logger.info("Done!")


def autobuild_job_name(distro, repo_name, arch):
    return "Docker Autobuild - {:s} - {:s} - {:s}".format(distro, repo_name, arch)


def automerge_job_name(from_branch, into_branch, repo_name):
    return "Git Automerge - {:s} -> {:s} - {:s}".format(from_branch, into_branch, repo_name)


def stagesync_job_name(from_branch, to_branch, repo_name):
    return "Stage Sync - {:s} >= {:s} - {:s}".format(from_branch, to_branch, repo_name)


def distrosync_job_name(from_branch, to_branch, repo_name):
    return "Distro Sync - {:s} >= {:s} - {:s}".format(from_branch, to_branch, repo_name)


def bookbuild_job_name(distro, repo_name):
    return "CodeBook Build - {:s} - {:s}".format(distro, repo_name)


if __name__ == "__main__":
    main()<|MERGE_RESOLUTION|>--- conflicted
+++ resolved
@@ -312,10 +312,7 @@
                     "DTS_DEVEL_BUILD_BACKEND": DTS_DEVEL_BUILD_BACKEND.get(repo_distro, "build"),
                     "DUCKIETOWN_CI_IS_STAGING": str(int(is_staging)),
                     "DUCKIETOWN_CI_IS_PRODUCTION": str(int(not is_staging)),
-<<<<<<< HEAD
-=======
                     "IS_STAGING": is_staging
->>>>>>> 16828c22
                 }
                 config = autobuild_template_config.format(**params)
 
