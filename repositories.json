--- conflicted
+++ resolved
@@ -29,16 +29,6 @@
         "labels": ["dtproject"]
     },
     {
-<<<<<<< HEAD
-        "name": "dt-compose-commons",
-        "origin": "duckietown/dt-compose-commons",
-        "base": "dt-commons",
-        "labels": ["dtproject"]
-    },
-    {
-        "name": "dt-rosbridge-websocket",
-        "origin": "duckietown/dt-rosbridge-websocket",
-=======
         "name": "dt-ros-commons",
         "origin": "duckietown/dt-ros-commons",
         "base": {
@@ -52,8 +42,13 @@
     {
         "name": "dt-ros-interface",
         "origin": "duckietown/dt-ros-interface",
->>>>>>> 16828c22
-        "base": "dt-ros-commons",
+        "base": "dt-ros-commons",
+        "labels": ["dtproject"]
+    },
+    {
+        "name": "dt-compose-commons",
+        "origin": "duckietown/dt-compose-commons",
+        "base": "dt-commons",
         "labels": ["dtproject"]
     },
     {
