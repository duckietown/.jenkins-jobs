--- conflicted
+++ resolved
@@ -123,26 +123,19 @@
         "name": "challenge-aido_LF-template-pytorch",
         "origin": "duckietown/challenge-aido_LF-template-pytorch",
         "base": "dt-machine-learning-base-environment",
-
         "blacklist": ["arm32v7"]
     },
     {
         "name": "challenge-aido_LF-template-tensorflow",
         "origin": "duckietown/challenge-aido_LF-template-tensorflow",
         "base": "dt-machine-learning-base-environment",
-
         "blacklist": ["arm32v7"]
     },
     {
         "name": "aido-base-python3",
         "origin": "duckietown/aido-base-python3",
-<<<<<<< HEAD
-        "base": "dt-commons"
-=======
         "base": "dt-commons",
-
-        "blacklist": ["arm32v7"]
->>>>>>> ef50a9bc
+        "blacklist": ["arm32v7"]
     },
     {
         "name": "challenge-aido_LF-baseline-duckietown",
@@ -205,9 +198,7 @@
     {
         "name": "challenge-aido_LF-experiment_manager",
         "origin": "duckietown/challenge-aido_LF-experiment_manager",
-        "base": "aido-base-python3",
-
-        "blacklist": ["arm32v7"]
+        "base": "aido-base-python3"
     },
     {
         "name": "challenge-aido_LF-minimal-agent",
@@ -233,7 +224,6 @@
         "name": "gym-duckietown",
         "origin": "duckietown/gym-duckietown",
         "base": "dt-commons",
-
         "blacklist": ["arm32v7"]
     },
     {
@@ -245,7 +235,6 @@
         "name": "duckietown-challenges-cli",
         "origin": "duckietown/duckietown-challenges-cli",
         "base": "dt-base-environment",
-
         "blacklist": ["arm32v7"]
     },
 
