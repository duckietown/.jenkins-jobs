[
<<<<<<< HEAD
    {
        "name": "dt-base-environment",
        "origin": "duckietown/dt-base-environment"
    },
    {
        "name": "dt-commons",
        "origin": "duckietown/dt-commons",
        "base": "dt-base-environment"
    },
    {
        "name": "dt-ros-commons",
        "origin": "duckietown/dt-ros-commons",
        "base": "dt-commons"
    },
    {
        "name": "dt-rosbridge-websocket",
        "origin": "duckietown/dt-rosbridge-websocket",
        "base": "dt-ros-commons"
    },
    {
        "name": "dt-duckiebot-interface",
        "origin": "duckietown/dt-duckiebot-interface",
        "base": "dt-ros-commons"
    },
    {
        "name": "dt-car-interface",
        "origin": "duckietown/dt-car-interface",
        "base": "dt-ros-commons"
    },
    {
        "name": "dt-core",
        "origin": "duckietown/dt-core",
        "base": "dt-ros-commons"
    },
    {
        "name": "dt-gui-tools",
        "origin": "duckietown/dt-gui-tools",
        "base": "dt-ros-commons"
    },
    {
        "name": "dt-device-dashboard",
        "origin": "duckietown/dt-device-dashboard",
        "base": "dt-commons"
    },
    {
        "name": "dt-device-online",
        "origin": "duckietown/dt-device-online",
        "base": "dt-commons"
    },
    {
        "name": "dt-device-health",
        "origin": "duckietown/dt-device-health",
        "base": "dt-commons"
    },
    {
        "name": "dt-device-proxy",
        "origin": "duckietown/dt-device-proxy",
        "base": "dt-commons"
    },
    {
        "name": "dt-system-monitor",
        "origin": "duckietown/dt-system-monitor",
        "base": "dt-commons"
    },
    {
        "name": "dt-architecture-api",
        "origin": "duckietown/dt-architecture-api",
        "base": "dt-commons"
    },
    {
        "name": "dt-files-api",
        "origin": "duckietown/dt-files-api",
        "base": "dt-commons"
    },
    {
        "name": "dt-code-api",
        "origin": "duckietown/dt-code-api",
        "base": "dt-commons"
    },
    {
        "name": "challenge-aido_LF-template-ros",
        "origin": "duckietown/challenge-aido_LF-template-ros",
        "base": "dt-core,dt-car-interface"
    },
    {
        "name": "challenge-aido_LF-template-random",
        "origin": "duckietown/challenge-aido_LF-template-random",
        "base": "aido3-base-python3"
    },
    {
        "name": "aido3-base-python3",
        "origin": "duckietown/aido-protocols",
        "dts-args": {
            "-C": "minimal-nodes-stubs/aido3-bas-python3"
        }
    },
    {
        "name": "challenge-aido_LF-baseline-duckietown",
        "origin": "duckietown/challenge-aido_LF-baseline-duckietown",
        "dts_args": {
            "-C": "3_submit"
        },
        "base": "challenge-aido_LF-template-ros"
    },
    {
        "name": "dt-hardware-benchmark-backend",
        "origin": "duckietown/dt-hardware-benchmark-backend",
        "base": "dt-ros-commons"
    },
    {
        "name": "dt-hardware-benchmark-frontend",
        "origin": "duckietown/dt-hardware-benchmark-frontend",
        "base": "dt-ros-commons"
    }
=======
  {
    "name": "dt-base-environment",
    "origin": "duckietown/dt-base-environment"
  },
  {
    "name": "dt-commons",
    "origin": "duckietown/dt-commons",
    "base": "dt-base-environment"
  },
  {
    "name": "dt-ros-commons",
    "origin": "duckietown/dt-ros-commons",
    "base": "dt-commons"
  },


  {
    "name": "dt-rosbridge-websocket",
    "origin": "duckietown/dt-rosbridge-websocket",
    "base": "dt-ros-commons"
  },
  {
    "name": "dt-duckiebot-interface",
    "origin": "duckietown/dt-duckiebot-interface",
    "base": "dt-ros-commons"
  },
  {
    "name": "dt-car-interface",
    "origin": "duckietown/dt-car-interface",
    "base": "dt-ros-commons"
  },
  {
    "name": "dt-core",
    "origin": "duckietown/dt-core",
    "base": "dt-ros-commons"
  },
  {
    "name": "dt-gui-tools",
    "origin": "duckietown/dt-gui-tools",
    "base": "dt-ros-commons"
  },


  {
    "name": "dt-device-dashboard",
    "origin": "duckietown/dt-device-dashboard",
    "base": "dt-commons"
  },


  {
    "name": "dt-device-online",
    "origin": "duckietown/dt-device-online",
    "base": "dt-commons"
  },
  {
    "name": "dt-device-health",
    "origin": "duckietown/dt-device-health",
    "base": "dt-commons"
  },
  {
    "name": "dt-device-proxy",
    "origin": "duckietown/dt-device-proxy",
    "base": "dt-commons"
  },
  {
    "name": "dt-system-monitor",
    "origin": "duckietown/dt-system-monitor",
    "base": "dt-commons"
  },
  {
    "name": "dt-architecture-api",
    "origin": "duckietown/dt-architecture-api",
    "base": "dt-commons"
  },
  {
    "name": "dt-files-api",
    "origin": "duckietown/dt-files-api",
    "base": "dt-commons"
  },
  {
    "name": "dt-code-api",
    "origin": "duckietown/dt-code-api",
    "base": "dt-commons"
  },
  {
    "name": "challenge-aido_LF-template-ros",
    "origin": "duckietown/challenge-aido_LF-template-ros",
    "base": "dt-core,dt-car-interface"
  },
  {
      "name": "challenge-aido_LF-template-random",
      "origin": "duckietown/challenge-aido_LF-template-random",
      "base": "aido3-base-python3"
  },
  {
      "name": "aido3-base-python3",
      "origin": "duckietown/aido-protocols",
      "dts-args": {
          "-C": "minimal-nodes-stubs/aido3-bas-python3"
      }
  },
  {
      "name": "challenge-aido_LF-baseline-duckietown",
      "origin": "duckietown/challenge-aido_LF-baseline-duckietown",
      "dts_args": {
          "-C": "3_submit"
      },
      "base": "challenge-aido_LF-template-ros"
  },
  {
    "name": "dt-hardware-benchmark-backend",
    "origin": "duckietown/dt-hardware-benchmark-backend",
    "base": "dt-ros-commons"
  },
  {
    "name": "dt-hardware-benchmark-frontend",
    "origin": "duckietown/dt-hardware-benchmark-frontend",
    "base": "dt-ros-commons"
  },
  {
    "name": "dt-duckiebot-fifos-bridge",
    "origin": "duckietown/dt-duckiebot-fifos-bridge",
    "base": "dt-ros-commons"
  }
>>>>>>> 22d53860
]<|MERGE_RESOLUTION|>--- conflicted
+++ resolved
@@ -1,120 +1,4 @@
 [
-<<<<<<< HEAD
-    {
-        "name": "dt-base-environment",
-        "origin": "duckietown/dt-base-environment"
-    },
-    {
-        "name": "dt-commons",
-        "origin": "duckietown/dt-commons",
-        "base": "dt-base-environment"
-    },
-    {
-        "name": "dt-ros-commons",
-        "origin": "duckietown/dt-ros-commons",
-        "base": "dt-commons"
-    },
-    {
-        "name": "dt-rosbridge-websocket",
-        "origin": "duckietown/dt-rosbridge-websocket",
-        "base": "dt-ros-commons"
-    },
-    {
-        "name": "dt-duckiebot-interface",
-        "origin": "duckietown/dt-duckiebot-interface",
-        "base": "dt-ros-commons"
-    },
-    {
-        "name": "dt-car-interface",
-        "origin": "duckietown/dt-car-interface",
-        "base": "dt-ros-commons"
-    },
-    {
-        "name": "dt-core",
-        "origin": "duckietown/dt-core",
-        "base": "dt-ros-commons"
-    },
-    {
-        "name": "dt-gui-tools",
-        "origin": "duckietown/dt-gui-tools",
-        "base": "dt-ros-commons"
-    },
-    {
-        "name": "dt-device-dashboard",
-        "origin": "duckietown/dt-device-dashboard",
-        "base": "dt-commons"
-    },
-    {
-        "name": "dt-device-online",
-        "origin": "duckietown/dt-device-online",
-        "base": "dt-commons"
-    },
-    {
-        "name": "dt-device-health",
-        "origin": "duckietown/dt-device-health",
-        "base": "dt-commons"
-    },
-    {
-        "name": "dt-device-proxy",
-        "origin": "duckietown/dt-device-proxy",
-        "base": "dt-commons"
-    },
-    {
-        "name": "dt-system-monitor",
-        "origin": "duckietown/dt-system-monitor",
-        "base": "dt-commons"
-    },
-    {
-        "name": "dt-architecture-api",
-        "origin": "duckietown/dt-architecture-api",
-        "base": "dt-commons"
-    },
-    {
-        "name": "dt-files-api",
-        "origin": "duckietown/dt-files-api",
-        "base": "dt-commons"
-    },
-    {
-        "name": "dt-code-api",
-        "origin": "duckietown/dt-code-api",
-        "base": "dt-commons"
-    },
-    {
-        "name": "challenge-aido_LF-template-ros",
-        "origin": "duckietown/challenge-aido_LF-template-ros",
-        "base": "dt-core,dt-car-interface"
-    },
-    {
-        "name": "challenge-aido_LF-template-random",
-        "origin": "duckietown/challenge-aido_LF-template-random",
-        "base": "aido3-base-python3"
-    },
-    {
-        "name": "aido3-base-python3",
-        "origin": "duckietown/aido-protocols",
-        "dts-args": {
-            "-C": "minimal-nodes-stubs/aido3-bas-python3"
-        }
-    },
-    {
-        "name": "challenge-aido_LF-baseline-duckietown",
-        "origin": "duckietown/challenge-aido_LF-baseline-duckietown",
-        "dts_args": {
-            "-C": "3_submit"
-        },
-        "base": "challenge-aido_LF-template-ros"
-    },
-    {
-        "name": "dt-hardware-benchmark-backend",
-        "origin": "duckietown/dt-hardware-benchmark-backend",
-        "base": "dt-ros-commons"
-    },
-    {
-        "name": "dt-hardware-benchmark-frontend",
-        "origin": "duckietown/dt-hardware-benchmark-frontend",
-        "base": "dt-ros-commons"
-    }
-=======
   {
     "name": "dt-base-environment",
     "origin": "duckietown/dt-base-environment"
@@ -240,5 +124,4 @@
     "origin": "duckietown/dt-duckiebot-fifos-bridge",
     "base": "dt-ros-commons"
   }
->>>>>>> 22d53860
 ]